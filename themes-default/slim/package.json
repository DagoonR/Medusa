{
  "version": "0.1.0",
  "name": "slim",
  "author": "p0psicles",
  "scripts": {
    "lint": "eslint **/*.{js,vue}",
    "lint-css": "stylelint ./static/css/*.css ./src/components/**/*.vue",
    "dev": "webpack --mode development",
    "build": "webpack --mode production",
    "install": "yarn run lint",
    "test": "cross-env NODE_ENV=test nyc --clean jest --coverage",
    "coverage": "nyc report --reporter=text-lcov > coverage.lcov && codecov -F frontend"
  },
  "config": {
    "cssThemes": {
      "light": {
        "name": "light",
        "css": "light.css",
        "dest": "../../themes/light"
      },
      "dark": {
        "name": "dark",
        "css": "dark.css",
        "dest": "../../themes/dark"
      }
    }
  },
  "dependencies": {
    "axios": "0.19.0",
<<<<<<< HEAD
    "country-language": "0.1.7",
    "date-fns": "1.30.1",
    "lodash": "4.17.11",
    "tablesorter": "2.31.1",
    "vue-cookie": "1.1.4",
    "vue-directive-tooltip": "1.5.1",
    "vue-js-modal": "1.3.28",
    "vue-good-table": "https://github.com/p0psicles/vue-good-table#master"
=======
    "bootstrap": "3.4.1",
    "country-language": "0.1.7",
    "date-fns": "2.0.0-alpha.27",
    "is-visible": "2.2.0",
    "jquery": "3.4.1",
    "lodash": "4.17.11",
    "tablesorter": "2.31.1",
    "vue": "2.6.10",
    "vue-async-computed": "3.6.1",
    "vue-cookie": "1.1.4",
    "vue-good-table": "https://github.com/p0psicles/vue-good-table#master",
    "vue-js-modal": "1.3.31",
    "vue-js-toggle-button": "1.3.2",
    "vue-meta": "1.6.0",
    "vue-native-websocket": "2.0.13",
    "vue-router": "3.0.6",
    "vue-scrollto": "2.15.0",
    "vue-snotify": "3.2.1",
    "vue-template-compiler": "2.6.10",
    "vue-truncate-collapsed": "2.1.0",
    "vuex": "3.1.1"
>>>>>>> 2000fe7f
  },
  "devDependencies": {
    "@babel/core": "7.4.5",
    "@babel/plugin-syntax-dynamic-import": "7.2.0",
    "@babel/preset-env": "7.4.5",
    "@mapbox/stylelint-processor-arbitrary-tags": "0.2.0",
    "@vue/test-utils": "1.0.0-beta.29",
    "babel-core": "7.0.0-bridge.0",
    "babel-eslint": "10.0.1",
    "babel-loader": "8.0.6",
    "browser-env": "3.2.6",
    "clean-webpack-plugin": "3.0.0",
    "codecov": "3.5.0",
    "copy-webpack-plugin": "5.0.3",
    "cross-env": "5.2.0",
    "css-loader": "2.1.1",
    "eslint": "5.16.0",
    "eslint-config-prettier": "^4.2.0",
    "eslint-config-xo": "0.26.0",
    "eslint-import-resolver-webpack": "0.11.1",
    "eslint-plugin-eslint-comments": "3.1.1",
    "eslint-plugin-import": "2.17.3",
    "eslint-plugin-jest": "22.6.4",
    "eslint-plugin-unicorn": "9.0.0",
    "eslint-plugin-vue": "5.2.2",
    "file-loader": "3.0.1",
    "filemanager-webpack-plugin": "2.0.5",
    "glob": "7.1.4",
    "gulp": "4.0.2",
    "gulp-changed": "4.0.0",
    "gulp-imagemin": "6.0.0",
    "imagemin-pngquant": "7.0.0",
    "jest": "24.8.0",
    "jest-haste-map": "24.8.0",
    "jest-resolve": "24.8.0",
    "jest-serializer-vue": "2.0.2",
<<<<<<< HEAD
    "jquery": "3.4.1",
=======
>>>>>>> 2000fe7f
    "mini-css-extract-plugin": "0.7.0",
    "nyc": "14.1.1",
    "optimize-css-assets-webpack-plugin": "5.0.1",
    "stylelint": "10.0.1",
    "stylelint-config-standard": "18.3.0",
<<<<<<< HEAD
    "vue": "2.6.10",
    "vue-async-computed": "3.6.1",
    "vue-good-table": "https://github.com/p0psicles/vue-good-table#master",
=======
>>>>>>> 2000fe7f
    "vue-jest": "3.0.4",
    "vue-loader": "15.7.0",
    "webpack": "4.32.2",
    "webpack-cli": "3.3.2"
  },
  "stylelint": {
    "extends": "stylelint-config-standard",
    "processors": [
      [
        "@mapbox/stylelint-processor-arbitrary-tags",
        {
          "fileFilterRegex": [
            ".vue$"
          ]
        }
      ]
    ],
    "rules": {
      "indentation": [
        4,
        {
          "ignore": [
            "inside-parens"
          ],
          "message": "Please use 4 spaces for indentation.",
          "severity": "error"
        }
      ],
      "no-empty-source": null,
      "no-descending-specificity": null
    },
    "ignoreFiles": [
      "static/css/lib/**",
      "static/css/*.min.css"
    ]
  },
  "jest": {
    "setupFiles": [
      "./test/helpers/setup.js"
    ],
    "moduleFileExtensions": [
      "js",
      "json",
      "vue"
    ],
    "moduleNameMapper": {
      "^@/(.*)$": "<rootDir>/src/$1"
    },
    "transform": {
      "^.+\\.js$": "babel-jest",
      ".*\\.(vue)$": "vue-jest"
    },
    "snapshotSerializers": [
      "jest-serializer-vue"
    ],
    "coverageReporters": [
      "json"
    ]
  },
  "nyc": {
    "sourceMap": false,
    "instrument": false,
    "extension": [
      ".vue"
    ],
    "include": [
      "src/**/*.vue",
      "src/**/*.js"
    ],
    "reporter": [
      "lcov",
      "text"
    ],
    "tempDirectory": "./coverage"
  }
}<|MERGE_RESOLUTION|>--- conflicted
+++ resolved
@@ -27,16 +27,6 @@
   },
   "dependencies": {
     "axios": "0.19.0",
-<<<<<<< HEAD
-    "country-language": "0.1.7",
-    "date-fns": "1.30.1",
-    "lodash": "4.17.11",
-    "tablesorter": "2.31.1",
-    "vue-cookie": "1.1.4",
-    "vue-directive-tooltip": "1.5.1",
-    "vue-js-modal": "1.3.28",
-    "vue-good-table": "https://github.com/p0psicles/vue-good-table#master"
-=======
     "bootstrap": "3.4.1",
     "country-language": "0.1.7",
     "date-fns": "2.0.0-alpha.27",
@@ -58,7 +48,6 @@
     "vue-template-compiler": "2.6.10",
     "vue-truncate-collapsed": "2.1.0",
     "vuex": "3.1.1"
->>>>>>> 2000fe7f
   },
   "devDependencies": {
     "@babel/core": "7.4.5",
@@ -76,7 +65,6 @@
     "cross-env": "5.2.0",
     "css-loader": "2.1.1",
     "eslint": "5.16.0",
-    "eslint-config-prettier": "^4.2.0",
     "eslint-config-xo": "0.26.0",
     "eslint-import-resolver-webpack": "0.11.1",
     "eslint-plugin-eslint-comments": "3.1.1",
@@ -95,21 +83,11 @@
     "jest-haste-map": "24.8.0",
     "jest-resolve": "24.8.0",
     "jest-serializer-vue": "2.0.2",
-<<<<<<< HEAD
-    "jquery": "3.4.1",
-=======
->>>>>>> 2000fe7f
     "mini-css-extract-plugin": "0.7.0",
     "nyc": "14.1.1",
     "optimize-css-assets-webpack-plugin": "5.0.1",
     "stylelint": "10.0.1",
     "stylelint-config-standard": "18.3.0",
-<<<<<<< HEAD
-    "vue": "2.6.10",
-    "vue-async-computed": "3.6.1",
-    "vue-good-table": "https://github.com/p0psicles/vue-good-table#master",
-=======
->>>>>>> 2000fe7f
     "vue-jest": "3.0.4",
     "vue-loader": "15.7.0",
     "webpack": "4.32.2",
