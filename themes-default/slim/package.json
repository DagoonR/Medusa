{
  "version": "0.1.0",
  "name": "slim",
  "author": "p0psicles",
  "scripts": {
    "lint": "eslint **/*.{js,vue}",
    "lint-css": "stylelint \"./static/css/*.css\" \"./src/components/**/*.vue\"",
    "dev": "webpack --mode development",
    "build": "webpack --mode production",
    "install": "yarn run lint",
    "test": "cross-env NODE_ENV=test nyc --clean jest --coverage",
    "coverage": "nyc report --reporter=text-lcov > coverage.lcov && codecov -F frontend"
  },
  "config": {
    "cssThemes": {
      "light": {
        "name": "light",
        "css": "light.css",
        "dest": "../../themes/light"
      },
      "dark": {
        "name": "dark",
        "css": "dark.css",
        "dest": "../../themes/dark"
      }
    }
  },
<<<<<<< HEAD
  "dependencies": {
    "vueisotope": "3.1.2"
  },
  "devDependencies": {
    "@babel/core": "7.2.2",
    "@babel/plugin-proposal-object-rest-spread": "7.2.0",
    "@babel/plugin-syntax-dynamic-import": "7.2.0",
    "@babel/polyfill": "7.2.5",
    "@babel/preset-env": "7.2.3",
    "@babel/register": "7.0.0",
    "@mapbox/stylelint-processor-arbitrary-tags": "0.2.0",
    "@vue/test-utils": "1.0.0-beta.28",
    "ava": "1.0.1",
    "axios": "0.18.0",
    "babel-eslint": "10.0.1",
    "babel-loader": "8.0.4",
    "babel-plugin-istanbul": "5.1.0",
    "bootstrap": "3.4.0",
    "browser-env": "3.2.5",
    "clean-webpack-plugin": "1.0.0",
    "codecov": "3.1.0",
    "copy-webpack-plugin": "4.6.0",
    "cross-env": "5.2.0",
    "css-loader": "2.1.0",
    "date-fns": "1.30.1",
    "eslint": "5.11.1",
    "eslint-config-xo": "0.25.0",
    "eslint-plugin-vue": "5.0.0",
    "esm": "3.0.84",
    "file-loader": "3.0.1",
    "filemanager-webpack-plugin": "2.0.5",
    "glob": "7.1.3",
    "gulp": "4.0.0",
    "gulp-changed": "3.2.0",
    "gulp-imagemin": "5.0.3",
    "imagemin-pngquant": "6.0.1",
=======
  "resolutions": {
    "**/jquery": "3.4.1",
    "**/date-fns": "2.0.1"
  },
  "dependencies": {
    "axios": "0.19.0",
    "bootstrap": "3.4.1",
    "country-language": "0.1.7",
    "date-fns": "2.0.1",
>>>>>>> 2168c171
    "is-visible": "2.2.0",
    "jquery": "3.4.1",
    "lodash": "4.17.15",
    "tablesorter": "2.31.1",
    "vue": "2.6.10",
    "vue-async-computed": "3.7.0",
    "vue-cookie": "1.1.4",
    "vue-good-table": "https://github.com/p0psicles/vue-good-table/archive/master.tar.gz",
    "vue-js-modal": "1.3.31",
    "vue-js-toggle-button": "1.3.2",
    "vue-meta": "2.0.5",
    "vue-native-websocket": "2.0.13",
    "vue-router": "3.0.7",
    "vue-scrollto": "2.15.0",
    "vue-snotify": "3.2.1",
    "vue-template-compiler": "2.6.10",
    "vue-truncate-collapsed": "2.1.0",
    "vuex": "3.1.1"
  },
  "devDependencies": {
    "@babel/core": "7.6.0",
    "@babel/plugin-transform-runtime": "7.6.0",
    "@babel/preset-env": "7.6.0",
    "@babel/runtime": "7.6.0",
    "@mapbox/stylelint-processor-arbitrary-tags": "0.2.0",
    "@sharkykh/eslint-plugin-vue-extra": "0.1.1",
    "@vue/test-utils": "1.0.0-beta.29",
    "babel-core": "7.0.0-bridge.0",
    "babel-eslint": "10.0.3",
    "babel-loader": "8.0.6",
    "browser-env": "3.2.6",
    "clean-webpack-plugin": "3.0.0",
    "codecov": "3.5.0",
    "copy-webpack-plugin": "5.0.4",
    "cross-env": "6.0.0",
    "css-loader": "3.2.0",
    "eslint": "6.4.0",
    "eslint-config-xo": "0.26.0",
    "eslint-import-resolver-webpack": "0.11.1",
    "eslint-plugin-eslint-comments": "3.1.2",
    "eslint-plugin-import": "2.18.2",
    "eslint-plugin-jest": "22.17.0",
    "eslint-plugin-unicorn": "10.0.0",
    "eslint-plugin-vue": "5.2.3",
    "file-loader": "4.2.0",
    "filemanager-webpack-plugin": "2.0.5",
    "glob": "7.1.4",
    "gulp": "4.0.2",
    "gulp-changed": "4.0.1",
    "gulp-imagemin": "6.1.0",
    "imagemin-pngquant": "8.0.0",
    "jest": "24.9.0",
    "jest-serializer-vue": "2.0.2",
    "mini-css-extract-plugin": "0.8.0",
    "nyc": "14.1.1",
    "optimize-css-assets-webpack-plugin": "5.0.3",
    "stylelint": "11.0.0",
    "stylelint-config-standard": "19.0.0",
    "timekeeper": "2.2.0",
    "vue-jest": "3.0.5",
    "vue-loader": "15.7.1",
    "webpack": "4.40.2",
    "webpack-cli": "3.3.9"
  },
  "stylelint": {
    "extends": "stylelint-config-standard",
    "processors": [
      [
        "@mapbox/stylelint-processor-arbitrary-tags",
        {
          "fileFilterRegex": [
            ".vue$"
          ]
        }
      ]
    ],
    "rules": {
      "indentation": [
        4,
        {
          "ignore": [
            "inside-parens"
          ],
          "message": "Please use 4 spaces for indentation.",
          "severity": "error"
        }
      ],
      "no-empty-source": null,
      "no-descending-specificity": null
    },
    "ignoreFiles": [
      "static/css/lib/**",
      "static/css/*.min.css"
    ]
  },
  "jest": {
    "setupFiles": [
      "./test/helpers/setup.js"
    ],
    "moduleFileExtensions": [
      "js",
      "json",
      "vue"
    ],
    "moduleNameMapper": {
      "^@/(.*)$": "<rootDir>/src/$1"
    },
    "transform": {
      "^.+\\.js$": "babel-jest",
      "^.+\\.vue$": "vue-jest"
    },
    "snapshotSerializers": [
      "jest-serializer-vue"
    ],
    "coverageReporters": [
      "json"
    ]
  },
  "nyc": {
    "sourceMap": false,
    "instrument": false,
    "extension": [
      ".vue"
    ],
    "include": [
      "src/**/*.vue",
      "src/**/*.js"
    ],
    "reporter": [
      "lcov",
      "text"
    ],
    "tempDirectory": "./coverage"
  }
}<|MERGE_RESOLUTION|>--- conflicted
+++ resolved
@@ -25,44 +25,6 @@
       }
     }
   },
-<<<<<<< HEAD
-  "dependencies": {
-    "vueisotope": "3.1.2"
-  },
-  "devDependencies": {
-    "@babel/core": "7.2.2",
-    "@babel/plugin-proposal-object-rest-spread": "7.2.0",
-    "@babel/plugin-syntax-dynamic-import": "7.2.0",
-    "@babel/polyfill": "7.2.5",
-    "@babel/preset-env": "7.2.3",
-    "@babel/register": "7.0.0",
-    "@mapbox/stylelint-processor-arbitrary-tags": "0.2.0",
-    "@vue/test-utils": "1.0.0-beta.28",
-    "ava": "1.0.1",
-    "axios": "0.18.0",
-    "babel-eslint": "10.0.1",
-    "babel-loader": "8.0.4",
-    "babel-plugin-istanbul": "5.1.0",
-    "bootstrap": "3.4.0",
-    "browser-env": "3.2.5",
-    "clean-webpack-plugin": "1.0.0",
-    "codecov": "3.1.0",
-    "copy-webpack-plugin": "4.6.0",
-    "cross-env": "5.2.0",
-    "css-loader": "2.1.0",
-    "date-fns": "1.30.1",
-    "eslint": "5.11.1",
-    "eslint-config-xo": "0.25.0",
-    "eslint-plugin-vue": "5.0.0",
-    "esm": "3.0.84",
-    "file-loader": "3.0.1",
-    "filemanager-webpack-plugin": "2.0.5",
-    "glob": "7.1.3",
-    "gulp": "4.0.0",
-    "gulp-changed": "3.2.0",
-    "gulp-imagemin": "5.0.3",
-    "imagemin-pngquant": "6.0.1",
-=======
   "resolutions": {
     "**/jquery": "3.4.1",
     "**/date-fns": "2.0.1"
@@ -72,7 +34,6 @@
     "bootstrap": "3.4.1",
     "country-language": "0.1.7",
     "date-fns": "2.0.1",
->>>>>>> 2168c171
     "is-visible": "2.2.0",
     "jquery": "3.4.1",
     "lodash": "4.17.15",
@@ -90,7 +51,8 @@
     "vue-snotify": "3.2.1",
     "vue-template-compiler": "2.6.10",
     "vue-truncate-collapsed": "2.1.0",
-    "vuex": "3.1.1"
+    "vuex": "3.1.1",
+    "vueisotope": "3.1.2"
   },
   "devDependencies": {
     "@babel/core": "7.6.0",
