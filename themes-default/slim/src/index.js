/* eslint-disable import/no-unassigned-import */
import $ from 'jquery';
import 'bootstrap';
import 'bootstrap/dist/css/bootstrap.min.css';
import 'vue-snotify/styles/material.css';
import '../vendor/js/tablesorter';
import '../vendor/css/open-sans.css';
/* eslint-enable import/no-unassigned-import */

import Vue from 'vue';
import Vuex from 'vuex';
import { ToggleButton } from 'vue-js-toggle-button';
import axios from 'axios';
import debounce from 'lodash/debounce';
import isotope from 'vueisotope';
import store from './store';
import router from './router';
import { apiRoute, apiv1, api, webRoot, apiKey } from './api';
import globalVueShim from './global-vue-shim';

if (window) {
    // @TODO: Remove this before v1.0.0
    window.globalVueShim = globalVueShim;

    // Adding libs to window so mako files can use them
    window.$ = $;
    window.jQuery = $;
    window.Vue = Vue;
    window.Vuex = Vuex;
    window.ToggleButton = ToggleButton;
    window.axios = axios;
    window._ = { debounce };
    window.store = store;
    window.router = router;
    window.apiRoute = apiRoute;
    window.apiv1 = apiv1;
    window.api = api;

    window.MEDUSA = {
        common: {},
        config: {},
        home: {},
        addShows: {}
    };
    window.webRoot = webRoot;
    window.apiKey = apiKey;

    // Push x-template components to this array to register them globally
    window.components = [];
<<<<<<< HEAD
    window.components.push(AddShowOptions);
    window.components.push(AnidbReleaseGroupUi);
    window.components.push(AppHeader);
    window.components.push(AppLink);
    window.components.push(Asset);
    window.components.push(Backstretch);
    window.components.push(ConfigTemplate);
    window.components.push(ConfigTextbox);
    window.components.push(ConfigTextboxNumber);
    window.components.push(ConfigToggleSlider);
    window.components.push(FileBrowser);
    window.components.push(Home);
    window.components.push(LanguageSelect);
    window.components.push(ManualPostProcess);
    window.components.push(NamePattern);
    window.components.push(PlotInfo);
    window.components.push(QualityPill); // This component is also used in a hack/workaround in `./static/js/ajax-episode-search.js`
    window.components.push(RootDirs);
    window.components.push(ScrollButtons);
    window.components.push(SelectList);
    window.components.push(Show);
    window.components.push(ShowSelector);
    window.components.push(SnatchSelection);
    window.components.push(StateSwitch);
    window.components.push(Status);
    window.components.push(isotope);
=======
>>>>>>> 2168c171
}

const UTIL = {
    exec(controller, action) {
        const ns = MEDUSA;
        action = (action === undefined) ? 'init' : action;

        if (controller !== '' && ns[controller] && typeof ns[controller][action] === 'function') {
            ns[controller][action]();
        }
    },
    init() {
        $('[v-cloak]').removeAttr('v-cloak');

        const { body } = document;
        const controller = body.getAttribute('data-controller');
        const action = body.getAttribute('data-action');

        UTIL.exec('common'); // Load common
        UTIL.exec(controller); // Load MEDUSA[controller]
        UTIL.exec(controller, action); // Load MEDUSA[controller][action]

        window.dispatchEvent(new Event('medusa-loaded'));
    }
};

const { pathname } = window.location;
if (!pathname.includes('/login') && !pathname.includes('/apibuilder')) {
    const configLoaded = event => {
        const data = event.detail;

        const themeSpinner = data.themeName === 'dark' ? '-dark' : '';
        MEDUSA.config = {
            ...MEDUSA.config,
            ...data,
            themeSpinner,
            loading: '<img src="images/loading16' + themeSpinner + '.gif" height="16" width="16" />'
        };

        $(document).ready(UTIL.init);
    };
    window.addEventListener('medusa-config-loaded', configLoaded, { once: true });
}<|MERGE_RESOLUTION|>--- conflicted
+++ resolved
@@ -47,35 +47,7 @@
 
     // Push x-template components to this array to register them globally
     window.components = [];
-<<<<<<< HEAD
-    window.components.push(AddShowOptions);
-    window.components.push(AnidbReleaseGroupUi);
-    window.components.push(AppHeader);
-    window.components.push(AppLink);
-    window.components.push(Asset);
-    window.components.push(Backstretch);
-    window.components.push(ConfigTemplate);
-    window.components.push(ConfigTextbox);
-    window.components.push(ConfigTextboxNumber);
-    window.components.push(ConfigToggleSlider);
-    window.components.push(FileBrowser);
-    window.components.push(Home);
-    window.components.push(LanguageSelect);
-    window.components.push(ManualPostProcess);
-    window.components.push(NamePattern);
-    window.components.push(PlotInfo);
-    window.components.push(QualityPill); // This component is also used in a hack/workaround in `./static/js/ajax-episode-search.js`
-    window.components.push(RootDirs);
-    window.components.push(ScrollButtons);
-    window.components.push(SelectList);
-    window.components.push(Show);
-    window.components.push(ShowSelector);
-    window.components.push(SnatchSelection);
-    window.components.push(StateSwitch);
-    window.components.push(Status);
     window.components.push(isotope);
-=======
->>>>>>> 2168c171
 }
 
 const UTIL = {
