--- conflicted
+++ resolved
@@ -166,7 +166,6 @@
 
 .vgt-table-styling >>> .global-undesired td.release span {
     color: orange;
-<<<<<<< HEAD
 }
 
 .show-history {
@@ -176,6 +175,4 @@
 /* History tables */
 .status-name > svg {
     margin-left: 5px;
-=======
->>>>>>> 7a20ad00
 }