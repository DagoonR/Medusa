--- conflicted
+++ resolved
@@ -23,10 +23,8 @@
 const SET_MAX_DOWNLOAD_COUNT = 'SET_MAX_DOWNLOAD_COUNT';
 const ADD_SHOW_SCENE_EXCEPTION = '📺 Add a scene exception';
 const REMOVE_SHOW_SCENE_EXCEPTION = '📺 Remove a scene exception';
-<<<<<<< HEAD
+const ADD_HISTORY = '📺 History added to store';
 const ADD_SHOW_CONFIG_TEMPLATE = '📺 Search template added to shows templates';
-=======
-const ADD_HISTORY = '📺 History added to store';
 const ADD_SHOW_HISTORY = '📺 Show specific History added to store';
 const ADD_SHOW_EPISODE_HISTORY = "📺 Show's episode specific History added to store";
 const ADD_PROVIDERS = '⛽ Provider list added to store';
@@ -35,7 +33,6 @@
 const ADD_QUEUE_ITEM = '🔍 Search queue item updated';
 const ADD_SHOW_QUEUE_ITEM = '📺 Show queue item added to store';
 const UPDATE_SHOWLIST_DEFAULT = '⚙️ Anime config showlist default updated';
->>>>>>> d1c4d6fe
 
 export {
     LOGIN_PENDING,
@@ -64,9 +61,6 @@
     SET_MAX_DOWNLOAD_COUNT,
     ADD_SHOW_SCENE_EXCEPTION,
     REMOVE_SHOW_SCENE_EXCEPTION,
-<<<<<<< HEAD
-    ADD_SHOW_CONFIG_TEMPLATE
-=======
     ADD_SHOW_HISTORY,
     ADD_SHOW_EPISODE_HISTORY,
     ADD_PROVIDERS,
@@ -74,6 +68,7 @@
     ADD_SEARCH_RESULTS,
     ADD_QUEUE_ITEM,
     ADD_SHOW_QUEUE_ITEM,
-    UPDATE_SHOWLIST_DEFAULT
->>>>>>> d1c4d6fe
+    UPDATE_SHOWLIST_DEFAULT,
+    REMOVE_SHOW_SCENE_EXCEPTION,
+    ADD_SHOW_CONFIG_TEMPLATE
 };