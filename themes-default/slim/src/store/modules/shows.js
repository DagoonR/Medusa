--- conflicted
+++ resolved
@@ -1,15 +1,11 @@
 import Vue from 'vue';
 
 import { api } from '../../api';
-<<<<<<< HEAD
 import { ADD_SHOW,
     ADD_SHOW_EPISODE,
     ADD_SHOW_SCENE_EXCEPTION,
     REMOVE_SHOW_SCENE_EXCEPTION
 } from '../mutation-types';
-=======
-import { ADD_SHOW, ADD_SHOW_EPISODE } from '../mutation-types';
->>>>>>> 7227f199
 
 /**
  * @typedef {object} ShowIdentifier
@@ -89,6 +85,28 @@
         const existingShow = state.shows.find(({ id, indexer }) => Number(show.id[show.indexer]) === Number(id[indexer]));
         Vue.set(state.shows, state.shows.indexOf(existingShow), newShow);
         console.log(`Storing episodes for show ${newShow.title} seasons: ${[...new Set(episodes.map(episode => episode.season))].join(', ')}`);
+    },
+    [ADD_SHOW_SCENE_EXCEPTION](state, { show, exception }) {
+        // Get current show object
+        const currentShow = Object.assign({}, state.shows.find(({ id, indexer }) => Number(show.id[show.indexer]) === Number(id[indexer])));
+
+        if (currentShow.config.aliases.find(e => e.seriesName === exception.seriesName && e.season === exception.season)) {
+            console.warn(`Can't add exception ${exception.seriesName} with season ${exception.season} to show ${currentShow.title} as it already exists.`);
+            return;
+        }
+
+        currentShow.config.aliases.push(exception);
+    },
+    [REMOVE_SHOW_SCENE_EXCEPTION](state, { show, exception }) {
+        // Get current show object
+        const currentShow = Object.assign({}, state.shows.find(({ id, indexer }) => Number(show.id[show.indexer]) === Number(id[indexer])));
+
+        if (!currentShow.config.aliases.find(e => e.seriesName === exception.seriesName && e.season === exception.season)) {
+            console.warn(`Can't remove exception ${exception.seriesName} with season ${exception.season} to show ${currentShow.title} as it does not exist.`);
+            return;
+        }
+
+        currentShow.config.aliases.splice(currentShow.config.aliases.indexOf(exception), 1);
     }
 
 };
