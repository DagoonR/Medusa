import Vue from 'vue';

import { api } from '../../api';
import { ADD_SHOW,
    ADD_SHOW_EPISODE,
<<<<<<< HEAD
    ADD_SHOW_CONFIG_TEMPLATE,
=======
>>>>>>> 7aac365f
    ADD_SHOW_SCENE_EXCEPTION,
    REMOVE_SHOW_SCENE_EXCEPTION
} from '../mutation-types';

/**
 * @typedef {object} ShowIdentifier
 * @property {string} indexer The indexer name (e.g. `tvdb`)
 * @property {number} id The show ID on the indexer (e.g. `12345`)
 */

const state = {
    shows: [],
    currentShow: {
        indexer: null,
        id: null
    }
};

const mutations = {
    [ADD_SHOW](state, show) {
        const existingShow = state.shows.find(({ id, indexer }) => Number(show.id[show.indexer]) === Number(id[indexer]));

        if (!existingShow) {
            console.debug(`Adding ${show.title || show.indexer + String(show.id)} as it wasn't found in the shows array`, show);
            state.shows.push(show);
            return;
        }

        // Merge new show object over old one
        // this allows detailed queries to update the record
        // without the non-detailed removing the extra data
        console.debug(`Found ${show.title || show.indexer + String(show.id)} in shows array attempting merge`);
        const newShow = {
            ...existingShow,
            ...show
        };

        // Update state
        Vue.set(state.shows, state.shows.indexOf(existingShow), newShow);
        console.debug(`Merged ${newShow.title || newShow.indexer + String(newShow.id)}`, newShow);
    },
    currentShow(state, { indexer, id }) {
        state.currentShow.indexer = indexer;
        state.currentShow.id = id;
    },
    [ADD_SHOW_EPISODE](state, { show, episodes }) {
        // Creating a new show object (from the state one) as we want to trigger a store update
        const newShow = Object.assign({}, state.shows.find(({ id, indexer }) => Number(show.id[show.indexer]) === Number(id[indexer])));

        if (!newShow.seasons) {
            newShow.seasons = [];
        }

        // Recreate an Array with season objects, with each season having an episodes array.
        // This format is used by vue-good-table (displayShow).
        episodes.forEach(episode => {
            const existingSeason = newShow.seasons.find(season => season.season === episode.season);

            if (existingSeason) {
                const foundIndex = existingSeason.episodes.findIndex(element => element.slug === episode.slug);
                if (foundIndex === -1) {
                    existingSeason.episodes.push(episode);
                } else {
                    existingSeason.episodes.splice(foundIndex, 1, episode);
                }
            } else {
                const newSeason = {
                    season: episode.season,
                    episodes: [],
                    html: false,
                    mode: 'span',
                    label: 1
                };
                newShow.seasons.push(newSeason);
                newSeason.episodes.push(episode);
            }
        });

        // Update state
        const existingShow = state.shows.find(({ id, indexer }) => Number(show.id[show.indexer]) === Number(id[indexer]));
        Vue.set(state.shows, state.shows.indexOf(existingShow), newShow);
        console.log(`Storing episodes for show ${newShow.title} seasons: ${[...new Set(episodes.map(episode => episode.season))].join(', ')}`);
    },
<<<<<<< HEAD
    [ADD_SHOW_CONFIG_TEMPLATE](state, { show, template }) {
        // Get current show object
        const currentShow = Object.assign({}, state.shows.find(({ id, indexer }) => Number(show.id[show.indexer]) === Number(id[indexer])));

        if (currentShow.config.searchTemplates.find(t => t.template === template.pattern)) {
            console.warn(`Can't add template (${template.pattern} to show ${currentShow.title} as it already exists.`);
            return;
        }

        currentShow.config.searchTemplates.push(template);
    },
=======
>>>>>>> 7aac365f
    [ADD_SHOW_SCENE_EXCEPTION](state, { show, exception }) {
        // Get current show object
        const currentShow = Object.assign({}, state.shows.find(({ id, indexer }) => Number(show.id[show.indexer]) === Number(id[indexer])));

<<<<<<< HEAD
        if (currentShow.config.aliases.find(e => e.seriesName === exception.seriesName && e.season === exception.season)) {
            console.warn(`Can't add exception ${exception.seriesName} with season ${exception.season} to show ${currentShow.title} as it already exists.`);
=======
        if (currentShow.config.aliases.find(e => e.title === exception.title && e.season === exception.season)) {
            console.warn(`Can't add exception ${exception.title} with season ${exception.season} to show ${currentShow.title} as it already exists.`);
>>>>>>> 7aac365f
            return;
        }

        currentShow.config.aliases.push(exception);
    },
    [REMOVE_SHOW_SCENE_EXCEPTION](state, { show, exception }) {
        // Get current show object
        const currentShow = Object.assign({}, state.shows.find(({ id, indexer }) => Number(show.id[show.indexer]) === Number(id[indexer])));

<<<<<<< HEAD
        if (!currentShow.config.aliases.find(e => e.seriesName === exception.seriesName && e.season === exception.season)) {
            console.warn(`Can't remove exception ${exception.seriesName} with season ${exception.season} to show ${currentShow.title} as it does not exist.`);
=======
        if (!currentShow.config.aliases.find(e => e.title === exception.title && e.season === exception.season)) {
            console.warn(`Can't remove exception ${exception.title} with season ${exception.season} to show ${currentShow.title} as it does not exist.`);
>>>>>>> 7aac365f
            return;
        }

        currentShow.config.aliases.splice(currentShow.config.aliases.indexOf(exception), 1);
    }

};

const getters = {
    getShowById: state => {
        /**
         * Get a show from the loaded shows state, identified by show ID and indexer name.
         *
         * @param {ShowIdentifier} show Show identifiers.
         * @returns {object|undefined} Show object or undefined if not found.
         */
        const getShowById = ({ id, indexer }) => state.shows.find(show => Number(show.id[indexer]) === Number(id));
        return getShowById;
    },
    getShowByTitle: state => title => state.shows.find(show => show.title === title),
    getSeason: state => ({ id, indexer, season }) => {
        const show = state.shows.find(show => Number(show.id[indexer]) === Number(id));
        return show && show.seasons ? show.seasons[season] : undefined;
    },
    getEpisode: state => ({ id, indexer, season, episode }) => {
        const show = state.shows.find(show => Number(show.id[indexer]) === Number(id));
        return show && show.seasons && show.seasons[season] ? show.seasons[season][episode] : undefined;
    },
    getCurrentShow: (state, getters, rootState) => {
        return state.shows.find(show => Number(show.id[state.currentShow.indexer]) === Number(state.currentShow.id)) || rootState.defaults.show;
    }
};

/**
 * An object representing request parameters for getting a show from the API.
 *
 * @typedef {object} ShowGetParameters
 * @property {boolean} detailed Fetch detailed information? (e.g. scene/xem numbering)
 * @property {boolean} episodes Fetch seasons & episodes?
 */

const actions = {
    /**
     * Get show from API and commit it to the store.
     *
     * @param {*} context The store context.
     * @param {ShowIdentifier&ShowGetParameters} parameters Request parameters.
     * @returns {Promise} The API response.
     */
    getShow(context, { indexer, id, detailed, episodes }) {
        return new Promise((resolve, reject) => {
            const { commit } = context;
            const params = {};
            let timeout = 30000;

            if (detailed !== undefined) {
                params.detailed = detailed;
                timeout = 60000;
                timeout = 60000;
            }

            if (episodes !== undefined) {
                params.episodes = episodes;
                timeout = 60000;
            }

            api.get(`/series/${indexer}${id}`, { params, timeout })
                .then(res => {
                    commit(ADD_SHOW, res.data);
                    resolve(res.data);
                })
                .catch(error => {
                    reject(error);
                });
        });
    },
    /**
     * Get episdoes for a specified show from API and commit it to the store.
     *
     * @param {*} context - The store context.
     * @param {ShowParameteres} parameters - Request parameters.
     * @returns {Promise} The API response.
     */
    getEpisodes({ commit, getters }, { indexer, id, season }) {
        return new Promise((resolve, reject) => {
            const { getShowById } = getters;
            const show = getShowById({ id, indexer });

            const limit = 1000;
            const params = {
                limit
            };

            if (season !== undefined) {
                params.season = season;
            }

            // Get episodes
            api.get(`/series/${indexer}${id}/episodes`, { params })
                .then(response => {
                    commit(ADD_SHOW_EPISODE, { show, episodes: response.data });
                    resolve();
                })
                .catch(error => {
                    console.log(`Could not retrieve a episodes for show ${indexer}${id}, error: ${error}`);
                    reject(error);
                });
        });
    },
    /**
     * Get shows from API and commit them to the store.
     *
     * @param {*} context - The store context.
     * @param {(ShowIdentifier&ShowGetParameters)[]} shows Shows to get. If not provided, gets the first 1k shows.
     * @returns {undefined|Promise} undefined if `shows` was provided or the API response if not.
     */
    getShows(context, shows) {
        const { commit, dispatch } = context;

        // If no shows are provided get the first 1000
        if (!shows) {
            return (() => {
                const limit = 1000;
                const page = 1;
                const params = {
                    limit,
                    page
                };

                // Get first page
                api.get('/series', { params })
                    .then(response => {
                        const totalPages = Number(response.headers['x-pagination-total']);
                        response.data.forEach(show => {
                            commit(ADD_SHOW, show);
                        });

                        // Optionally get additional pages
                        const pageRequests = [];
                        for (let page = 2; page <= totalPages; page++) {
                            const newPage = { page };
                            newPage.limit = params.limit;
                            pageRequests.push(api.get('/series', { params: newPage }).then(response => {
                                response.data.forEach(show => {
                                    commit(ADD_SHOW, show);
                                });
                            }));
                        }

                        return Promise.all(pageRequests);
                    })
                    .catch(() => {
                        console.log('Could not retrieve a list of shows');
                    });
            })();
        }

        return shows.forEach(show => dispatch('getShow', show));
    },
    setShow(context, { indexer, id, data }) {
        // Update show, updated show will arrive over a WebSocket message
        return api.patch(`series/${indexer}${id}`, data);
    },
    updateShow(context, show) {
        // Update local store
        const { commit } = context;
        return commit(ADD_SHOW, show);
    },
<<<<<<< HEAD
    addSearchTemplate(context, { show, template }) {
        const { commit } = context;

        commit(ADD_SHOW_CONFIG_TEMPLATE, { show, template });
        const data = {
            config: {
                searchTemplates: context.getters.getCurrentShow.config.searchTemplates
            }
        };
        return api.patch(`series/${show.indexer}${show.id[show.indexer]}`, data);
    },
=======
>>>>>>> 7aac365f
    addSceneException(context, { show, exception }) {
        const { commit } = context;
        commit(ADD_SHOW_SCENE_EXCEPTION, { show, exception });
    },
    removeSceneException(context, { show, exception }) {
        const { commit } = context;
        commit(REMOVE_SHOW_SCENE_EXCEPTION, { show, exception });
    }

};

export default {
    state,
    mutations,
    getters,
    actions
};<|MERGE_RESOLUTION|>--- conflicted
+++ resolved
@@ -2,11 +2,8 @@
 
 import { api } from '../../api';
 import { ADD_SHOW,
+    ADD_SHOW_CONFIG_TEMPLATE,
     ADD_SHOW_EPISODE,
-<<<<<<< HEAD
-    ADD_SHOW_CONFIG_TEMPLATE,
-=======
->>>>>>> 7aac365f
     ADD_SHOW_SCENE_EXCEPTION,
     REMOVE_SHOW_SCENE_EXCEPTION
 } from '../mutation-types';
@@ -90,7 +87,28 @@
         Vue.set(state.shows, state.shows.indexOf(existingShow), newShow);
         console.log(`Storing episodes for show ${newShow.title} seasons: ${[...new Set(episodes.map(episode => episode.season))].join(', ')}`);
     },
-<<<<<<< HEAD
+    [ADD_SHOW_SCENE_EXCEPTION](state, { show, exception }) {
+        // Get current show object
+        const currentShow = Object.assign({}, state.shows.find(({ id, indexer }) => Number(show.id[show.indexer]) === Number(id[indexer])));
+
+        if (currentShow.config.aliases.find(e => e.title === exception.title && e.season === exception.season)) {
+            console.warn(`Can't add exception ${exception.title} with season ${exception.season} to show ${currentShow.title} as it already exists.`);
+            return;
+        }
+
+        currentShow.config.aliases.push(exception);
+    },
+    [REMOVE_SHOW_SCENE_EXCEPTION](state, { show, exception }) {
+        // Get current show object
+        const currentShow = Object.assign({}, state.shows.find(({ id, indexer }) => Number(show.id[show.indexer]) === Number(id[indexer])));
+
+        if (!currentShow.config.aliases.find(e => e.title === exception.title && e.season === exception.season)) {
+            console.warn(`Can't remove exception ${exception.title} with season ${exception.season} to show ${currentShow.title} as it does not exist.`);
+            return;
+        }
+
+        currentShow.config.aliases.splice(currentShow.config.aliases.indexOf(exception), 1);
+    },
     [ADD_SHOW_CONFIG_TEMPLATE](state, { show, template }) {
         // Get current show object
         const currentShow = Object.assign({}, state.shows.find(({ id, indexer }) => Number(show.id[show.indexer]) === Number(id[indexer])));
@@ -101,40 +119,6 @@
         }
 
         currentShow.config.searchTemplates.push(template);
-    },
-=======
->>>>>>> 7aac365f
-    [ADD_SHOW_SCENE_EXCEPTION](state, { show, exception }) {
-        // Get current show object
-        const currentShow = Object.assign({}, state.shows.find(({ id, indexer }) => Number(show.id[show.indexer]) === Number(id[indexer])));
-
-<<<<<<< HEAD
-        if (currentShow.config.aliases.find(e => e.seriesName === exception.seriesName && e.season === exception.season)) {
-            console.warn(`Can't add exception ${exception.seriesName} with season ${exception.season} to show ${currentShow.title} as it already exists.`);
-=======
-        if (currentShow.config.aliases.find(e => e.title === exception.title && e.season === exception.season)) {
-            console.warn(`Can't add exception ${exception.title} with season ${exception.season} to show ${currentShow.title} as it already exists.`);
->>>>>>> 7aac365f
-            return;
-        }
-
-        currentShow.config.aliases.push(exception);
-    },
-    [REMOVE_SHOW_SCENE_EXCEPTION](state, { show, exception }) {
-        // Get current show object
-        const currentShow = Object.assign({}, state.shows.find(({ id, indexer }) => Number(show.id[show.indexer]) === Number(id[indexer])));
-
-<<<<<<< HEAD
-        if (!currentShow.config.aliases.find(e => e.seriesName === exception.seriesName && e.season === exception.season)) {
-            console.warn(`Can't remove exception ${exception.seriesName} with season ${exception.season} to show ${currentShow.title} as it does not exist.`);
-=======
-        if (!currentShow.config.aliases.find(e => e.title === exception.title && e.season === exception.season)) {
-            console.warn(`Can't remove exception ${exception.title} with season ${exception.season} to show ${currentShow.title} as it does not exist.`);
->>>>>>> 7aac365f
-            return;
-        }
-
-        currentShow.config.aliases.splice(currentShow.config.aliases.indexOf(exception), 1);
     }
 
 };
@@ -299,7 +283,14 @@
         const { commit } = context;
         return commit(ADD_SHOW, show);
     },
-<<<<<<< HEAD
+    addSceneException(context, { show, exception }) {
+        const { commit } = context;
+        commit(ADD_SHOW_SCENE_EXCEPTION, { show, exception });
+    },
+    removeSceneException(context, { show, exception }) {
+        const { commit } = context;
+        commit(REMOVE_SHOW_SCENE_EXCEPTION, { show, exception });
+    },
     addSearchTemplate(context, { show, template }) {
         const { commit } = context;
 
@@ -310,16 +301,6 @@
             }
         };
         return api.patch(`series/${show.indexer}${show.id[show.indexer]}`, data);
-    },
-=======
->>>>>>> 7aac365f
-    addSceneException(context, { show, exception }) {
-        const { commit } = context;
-        commit(ADD_SHOW_SCENE_EXCEPTION, { show, exception });
-    },
-    removeSceneException(context, { show, exception }) {
-        const { commit } = context;
-        commit(REMOVE_SHOW_SCENE_EXCEPTION, { show, exception });
     }
 
 };
