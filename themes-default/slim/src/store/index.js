--- conflicted
+++ resolved
@@ -10,11 +10,7 @@
     metadata,
     notifications,
     notifiers,
-<<<<<<< HEAD
-    qualities,
     recommended,
-=======
->>>>>>> 2168c171
     search,
     shows,
     socket,
@@ -42,11 +38,7 @@
         metadata,
         notifications,
         notifiers,
-<<<<<<< HEAD
-        qualities,
         recommended,
-=======
->>>>>>> 2168c171
         search,
         shows,
         socket,
