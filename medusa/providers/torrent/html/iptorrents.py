--- conflicted
+++ resolved
@@ -141,12 +141,8 @@
                         'size': size,
                         'seeders': seeders,
                         'leechers': leechers,
-<<<<<<< HEAD
-                        'pubdate': None,
+                        'pubdate': pubdate,
                         'details_url': details_url,
-=======
-                        'pubdate': pubdate,
->>>>>>> bc342c66
                     }
                     if mode != 'RSS':
                         log.debug('Found result: {0} with {1} seeders and {2} leechers',
