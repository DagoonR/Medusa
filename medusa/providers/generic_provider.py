--- conflicted
+++ resolved
@@ -592,12 +592,7 @@
 
         # If the show name is a season scene exception, we want to use the episode number
         if episode.scene_season > 0 and show_scene_name in scene_exceptions.get_season_scene_exceptions(
-<<<<<<< HEAD
-                episode.series, episode.scene_season
-        ):
-=======
                 episode.series, episode.scene_season):
->>>>>>> 7227f199
             # This is apparently a season exception, let's use the episode instead of absolute
             ep = episode.scene_episode
         else:
@@ -780,18 +775,18 @@
                            for req_cookie in self.required_cookies):
                     return {
                         'result': False,
+                                'message': "You haven't configured the required cookies. Please login at {provider_url}, "
+                                   'and make sure you have copied the following cookies: {required_cookies!r}'
+                                   .format(provider_url=self.name, required_cookies=self.required_cookies)
+                    }
+
+                elif not any('remember_web_' in x.rsplit('=', 1)[0] for x in self.cookies.split(';')):
+                    return {
+                        'result': False,
                         'message': "You haven't configured the required cookies. Please login at {provider_url}, "
                                    'and make sure you have copied the following cookies: {required_cookies!r}'
                                    .format(provider_url=self.name, required_cookies=self.required_cookies)
                     }
-
-            elif not any('remember_web_' in x.rsplit('=', 1)[0] for x in self.cookies.split(';')):
-                return {
-                    'result': False,
-                    'message': "You haven't configured the required cookies. Please login at {provider_url}, "
-                               'and make sure you have copied the following cookies: {required_cookies!r}'
-                               .format(provider_url=self.name, required_cookies=self.required_cookies)
-                }
 
         # cookie_validator got at least one cookie key/value pair, let's return success
         add_dict_to_cookiejar(self.session.cookies, dict(x.rsplit('=', 1) for x in self.cookies.split(';')))
