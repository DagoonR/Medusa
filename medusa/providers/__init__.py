# coding=utf-8
# Author: Nic Wolfe <nic@wolfeden.ca>
#
# This file is part of Medusa.
#
# Medusa is free software: you can redistribute it and/or modify
# it under the terms of the GNU General Public License as published by
# the Free Software Foundation, either version 3 of the License, or
# (at your option) any later version.
#
# Medusa is distributed in the hope that it will be useful,
# but WITHOUT ANY WARRANTY; without even the implied warranty of
# MERCHANTABILITY or FITNESS FOR A PARTICULAR PURPOSE. See the
# GNU General Public License for more details.
#
# You should have received a copy of the GNU General Public License
# along with Medusa. If not, see <http://www.gnu.org/licenses/>.
"""All providers type init."""
import pkgutil
from os import sys
from random import shuffle

from .nzb import (
    anizb, binsearch,
)
from .torrent import (
    abnormal,
    alpharatio,
    anidex,
    animebytes,
    animetorrents,
    bitcannon,
    bithdtv,
    btn,
    cpasbien,
    danishbits,
    elitetorrent,
    extratorrent,
    freshontv,
    gftracker,
    hd4free,
    hdbits,
    hdspace,
    hdtorrents,
    horriblesubs,
    hounddawgs,
    iptorrents,
    limetorrents,
    morethantv,
    nebulance,
    newpct,
    norbits,
    nyaatorrents,
    pretome,
    rarbg,
    scc,
    scenetime,
    sdbits,
    shazbat,
    speedcd,
    t411,
    thepiratebay,
    tntvillage,
    tokyotoshokan,
    torrentbytes,
    torrentday,
    torrentleech,
    torrentproject,
    torrentz2,
    tvchaosuk,
    xthor,
    zooqle
)
from .. import app

__all__ = [
    'btn', 'thepiratebay', 'torrentleech', 'scc', 'hdtorrents', 'torrentday', 'hdbits', 'hounddawgs', 'iptorrents',
    'speedcd', 'nyaatorrents', 'torrentbytes', 'freshontv', 'cpasbien', 'morethantv', 't411', 'tokyotoshokan',
    'alpharatio', 'sdbits', 'shazbat', 'rarbg', 'tntvillage', 'binsearch', 'xthor', 'abnormal', 'scenetime',
    'nebulance', 'tvchaosuk', 'torrentproject', 'extratorrent', 'bitcannon', 'torrentz2', 'pretome', 'gftracker',
    'hdspace', 'newpct', 'elitetorrent', 'danishbits', 'hd4free', 'limetorrents', 'norbits', 'anizb',
<<<<<<< HEAD
    'bithdtv', 'zooqle', 'animebytes', 'animetorrents', 'horriblesubs', 'anidex'
=======
    'bithdtv', 'zooqle', 'animebytes', 'animetorrents', 'horriblesubs'
>>>>>>> 89cab435
]


def sorted_provider_list(randomize=False):
    initial_list = app.providerList + app.newznabProviderList + app.torrentRssProviderList
    provider_dict = dict(zip([x.get_id() for x in initial_list], initial_list))

    new_list = []

    # add all modules in the priority list, in order
    for cur_module in app.PROVIDER_ORDER:
        if cur_module in provider_dict:
            new_list.append(provider_dict[cur_module])

    # add all enabled providers first
    for cur_module in provider_dict:
        if provider_dict[cur_module] not in new_list and provider_dict[cur_module].is_enabled():
            new_list.append(provider_dict[cur_module])

    # add any modules that are missing from that list
    for cur_module in provider_dict:
        if provider_dict[cur_module] not in new_list:
            new_list.append(provider_dict[cur_module])

    if randomize:
        shuffle(new_list)

    return new_list


def make_provider_list():
    return [x.provider for x in (get_provider_module(y) for y in __all__) if x]


def get_provider_module(name):
    name = name.lower()
    prefixes = [modname + '.' for importer, modname, ispkg in pkgutil.walk_packages(
        path=__path__, prefix=__name__ + '.', onerror=lambda x: None) if ispkg]

    for prefix in prefixes:
        if name in __all__ and prefix + name in sys.modules:
            return sys.modules[prefix + name]

    raise Exception("Can't find " + prefix + name + " in " + "Providers")


def get_provider_class(provider_id):
    provider_list = app.providerList + app.newznabProviderList + app.torrentRssProviderList
    return next((provider for provider in provider_list if provider.get_id() == provider_id), None)<|MERGE_RESOLUTION|>--- conflicted
+++ resolved
@@ -78,12 +78,8 @@
     'speedcd', 'nyaatorrents', 'torrentbytes', 'freshontv', 'cpasbien', 'morethantv', 't411', 'tokyotoshokan',
     'alpharatio', 'sdbits', 'shazbat', 'rarbg', 'tntvillage', 'binsearch', 'xthor', 'abnormal', 'scenetime',
     'nebulance', 'tvchaosuk', 'torrentproject', 'extratorrent', 'bitcannon', 'torrentz2', 'pretome', 'gftracker',
-    'hdspace', 'newpct', 'elitetorrent', 'danishbits', 'hd4free', 'limetorrents', 'norbits', 'anizb',
-<<<<<<< HEAD
-    'bithdtv', 'zooqle', 'animebytes', 'animetorrents', 'horriblesubs', 'anidex'
-=======
-    'bithdtv', 'zooqle', 'animebytes', 'animetorrents', 'horriblesubs'
->>>>>>> 89cab435
+    'hdspace', 'newpct', 'elitetorrent', 'danishbits', 'hd4free', 'limetorrents', 'norbits', 'anizb', 'bithdtv',
+    'zooqle', 'animebytes', 'animetorrents', 'horriblesubs', 'anidex'
 ]
 
 
