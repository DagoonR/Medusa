--- conflicted
+++ resolved
@@ -14,17 +14,10 @@
 from medusa.logger.adapters.style import BraceAdapter
 from medusa.show.recommendations import ExpiringList
 from medusa.show.recommendations.recommended import (
-<<<<<<< HEAD
     BasePopular, RecommendedShow, create_key_from_series
 )
 
-from six import text_type, iteritems
-=======
-    RecommendedShow, create_key_from_series
-)
-
 from six import text_type
->>>>>>> 9751a934
 
 from traktor import (TokenExpiredException, TraktApi, TraktException)
 
@@ -174,12 +167,10 @@
                     if 'show' not in show:
                         show['show'] = show
 
-<<<<<<< HEAD
-                    if not_liked_show:
-                        if show['show']['ids']['tvdb'] in (s['show']['ids']['tvdb']
+                    if not_liked_show and show['show']['ids']['tvdb'] in (s['show']['ids']['tvdb']
                                                            for s in not_liked_show if s['type'] == 'show'):
                             continue
-                    else:
+
                         recommended_show = self._create_recommended_show(
                             show, storage_key='trakt_{0}'.format(show['show']['ids']['trakt'])
                         )
@@ -190,20 +181,6 @@
 
             # # Update the dogpile index. This will allow us to retrieve all stored dogpile shows from the dbm.
             # update_recommended_series_cache_index('trakt', [binary_type(s.series_id) for s in trending_shows])
-=======
-                    if not_liked_show and show['show']['ids']['tvdb'] in (s['show']['ids']['tvdb']
-                                                                          for s in not_liked_show if s['type'] == 'show'):
-                        continue
-
-                    trending_shows.append(self._create_recommended_show(
-                        show, storage_key='trakt_{0}'.format(show['show']['ids']['trakt'])
-                    ))
-
-                except MultipleShowObjectsException:
-                    continue
-
-            # Update the dogpile index. This will allow us to retrieve all stored dogpile shows from the dbm.
->>>>>>> 9751a934
             blacklist = app.TRAKT_BLACKLIST_NAME not in ''
 
         except TraktException as error:
