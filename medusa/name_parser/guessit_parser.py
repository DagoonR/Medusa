#!/usr/bin/env python
# -*- coding: utf-8 -*-
"""Guessit Name Parser."""
from __future__ import unicode_literals

import re
from datetime import timedelta
from time import time

from guessit.rules.common.date import valid_year

from medusa import app
from medusa.name_parser.rules import default_api


EXPECTED_TITLES_EXPIRATION_TIME = timedelta(days=1).total_seconds()

# release group exception list
expected_groups = [
    # release groups with numbers
    'TV2LAX9',

    # episode titles in the wrong place
    'DHD',

    # The.Good.Wife.Season.6.480p.HDTV.H264-20-40.WEB-DL
    '20-40',

    # Scene release group confused with episode.
    'E7',
]

allowed_languages = [
    'de',
    'en',
    'es',
    'ca',
    'fr',
    'he',
    'hu',
    'it',
    'jp',
    'nl',
    'pl',
    'pt',
    'ro',
    'ru',
    'sv',
    'uk',
    'mul',  # multi language
    'und',  # undetermined
]

allowed_countries = [
    'us',
    'gb',
]

series_re = re.compile(r'^(?P<series>.*?)(?: \(?(?:(?P<year>\d{4})|(?P<country>[A-Z]{2}))\)?)?$')


def guessit(name, options=None):
    """Guess the episode information from a given release name.

    :param name: the release name
    :type name: str
    :param options:
    :type options: dict
    :return: the guessed properties
    :rtype: dict
    """
    start_time = time()
    final_options = dict(options) if options else dict()
    final_options.update(dict(type='episode', implicit=True,
                              episode_prefer_number=final_options.get('show_type') == 'anime',
                              expected_title=get_expected_titles(app.showList),
                              expected_group=expected_groups,
                              allowed_languages=allowed_languages,
                              allowed_countries=allowed_countries))
    result = default_api.guessit(name, options=final_options)
    result['parsing_time'] = time() - start_time
    return result


def get_expected_titles(show_list):
    """Return expected titles to be used by guessit.

    It iterates over user's show list and only returns a regex for titles that contains numbers
    (since they can confuse guessit).

    :param show_list:
    :type show_list: list of medusa.tv.Series
    :return:
    :rtype: list of str
    """
    expected_titles = []
    for show in show_list:
<<<<<<< HEAD
        exceptions = {show.name}.union({exception.series_name for exception in show.exceptions})
        for exception in exceptions:
            if exception.isdigit():
=======
        names = {show.name}.union(show.aliases)
        for name in names:
            if name.isdigit():
>>>>>>> 0543d3dc
                # do not add numbers to expected titles.
                continue

            match = series_re.match(exception)
            if not match:
                continue

            series, year, _ = match.groups()
            if year and not valid_year(int(year)):
                series = exception

            if not any([char.isdigit() for char in series]):
                continue

            expected_titles.append(series)

    return expected_titles<|MERGE_RESOLUTION|>--- conflicted
+++ resolved
@@ -95,25 +95,19 @@
     """
     expected_titles = []
     for show in show_list:
-<<<<<<< HEAD
-        exceptions = {show.name}.union({exception.series_name for exception in show.exceptions})
-        for exception in exceptions:
-            if exception.isdigit():
-=======
-        names = {show.name}.union(show.aliases)
+        names = {show.name}.union({exception.series_name for exception in show.aliases})
         for name in names:
             if name.isdigit():
->>>>>>> 0543d3dc
                 # do not add numbers to expected titles.
                 continue
 
-            match = series_re.match(exception)
+            match = series_re.match(name)
             if not match:
                 continue
 
             series, year, _ = match.groups()
             if year and not valid_year(int(year)):
-                series = exception
+                series = name
 
             if not any([char.isdigit() for char in series]):
                 continue
