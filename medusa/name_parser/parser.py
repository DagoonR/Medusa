--- conflicted
+++ resolved
@@ -105,13 +105,8 @@
                 )
 
             if season_number is None or not episode_numbers:
-<<<<<<< HEAD
-                logger.debug('Show {name} has no season or episodes, using indexer...', name=result.show.name)
-=======
                 log.debug('Series {name} has no season or episodes, using indexer',
                           {'name': result.show.name})
-                indexer_api = indexerApi(result.show.indexer)
->>>>>>> 8d7cd6a7
                 try:
                     indexer_api_params = indexerApi(result.show.indexer).api_params.copy()
 
