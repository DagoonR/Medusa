--- conflicted
+++ resolved
@@ -3,12 +3,8 @@
 """Indexer config module."""
 from __future__ import unicode_literals
 
-<<<<<<< HEAD
-from six import text_type
-=======
 from builtins import str
 
->>>>>>> d63285f9
 from medusa.app import BASE_PYMEDUSA_URL
 from medusa.indexers.tmdb.tmdb import Tmdb
 from medusa.indexers.tvdbv2.tvdbv2_api import TVDBv2
@@ -125,26 +121,14 @@
 
 
 def create_config_json(indexer):
-<<<<<<< HEAD
-    """Create a json (pickable) conpatible dict, for using as an apiv2 resource."""
-=======
     """Create a json (pickable) compatible dict, for using as an apiv2 resource."""
->>>>>>> d63285f9
     return {
         'enabled': indexer['enabled'],
         'id': indexer['id'],
         'name': indexer['name'],
-<<<<<<< HEAD
-        'module': text_type(indexer['module']),
         'apiParams': {
             'language': indexer['api_params']['language'],
             'useZip': indexer['api_params']['use_zip'],
-            'session': '',
-=======
-        'apiParams': {
-            'language': indexer['api_params']['language'],
-            'useZip': indexer['api_params']['use_zip'],
->>>>>>> d63285f9
         },
         'xemOrigin': indexer.get('xem_origin'),
         'icon': indexer.get('icon'),
@@ -153,31 +137,18 @@
         'showUrl': indexer.get('show_url'),
         'mappedTo': indexer.get('mapped_to'),  # The attribute to which other indexers can map there thetvdb id to
         'identifier': indexer.get('identifier'),  # Also used as key for the custom scenename exceptions. (_get_custom_exceptions())
-<<<<<<< HEAD
-        'validLanguages': initConfig['valid_languages'],
-        'langabbvToId': initConfig['langabbv_to_id'],
-=======
->>>>>>> d63285f9
     }
 
 
 def get_indexer_config():
     indexers = {
-<<<<<<< HEAD
-        indexerConfig[indexer]['identifier']: create_config_json(indexerConfig[indexer]) for indexer in indexerConfig.keys()
-=======
         indexerConfig[indexer]['identifier']: create_config_json(indexerConfig[indexer]) for indexer in indexerConfig
->>>>>>> d63285f9
     }
 
     main = {
         'validLanguages': initConfig['valid_languages'],
         'langabbvToId': initConfig['langabbv_to_id'],
-<<<<<<< HEAD
-        'externalMappings': EXTERNAL_MAPPINGS,
-=======
         'externalMappings': {str(k): v for k, v in iteritems(EXTERNAL_MAPPINGS)},
->>>>>>> d63285f9
         'traktIndexers': TRAKT_INDEXERS,
         'statusMap': STATUS_MAP
     }
