# coding=utf-8

from __future__ import unicode_literals

import ast
import json
import os
import time
from builtins import str
from datetime import date, datetime

import adba
from medusa import (
    app,
    config,
    db,
    helpers,
    logger,
    name_cache,
    notifiers,
    providers,
    subtitles,
    ui,
)
from medusa.black_and_white_list import (
    BlackAndWhiteList,
)
from medusa.clients import torrent
from medusa.clients.nzb import (
    nzbget,
    sab,
)
from medusa.common import (
    DOWNLOADED,
    FAILED,
    IGNORED,
    Overview,
    Quality,
    SKIPPED,
    SNATCHED,
    SNATCHED_BEST,
    SNATCHED_PROPER,
    UNAIRED,
    WANTED,
    cpu_presets,
    statusStrings,
)
from medusa.failed_history import prepare_failed_name
from medusa.helper.common import (
    enabled_providers,
    pretty_file_size,
    try_int,
)
from medusa.helper.exceptions import (
    AnidbAdbaConnectionException,
    CantRefreshShowException,
    CantUpdateShowException,
    ShowDirectoryNotFoundException,
    ex,
)
<<<<<<< HEAD
from medusa.helpers.anidb import get_release_groups_for_anime
=======
from medusa.helpers.anidb import get_release_groups_for_anime, set_up_anidb_connection, short_group_names
>>>>>>> d63285f9
from medusa.indexers.indexer_api import indexerApi
from medusa.indexers.indexer_exceptions import (
    IndexerException,
    IndexerShowNotFoundInLanguage,
)
from medusa.indexers.utils import indexer_name_to_id
from medusa.providers.generic_provider import GenericProvider
from medusa.sbdatetime import sbdatetime
from medusa.scene_exceptions import (
    get_all_scene_exceptions,
    get_scene_exceptions,
    update_scene_exceptions,
)
from medusa.scene_numbering import (
    get_scene_absolute_numbering,
    get_scene_absolute_numbering_for_show,
    get_scene_numbering,
    get_scene_numbering_for_show,
    get_xem_absolute_numbering_for_show,
    get_xem_numbering_for_show,
    set_scene_numbering,
    xem_refresh,
)
from medusa.search.manual import (
    SEARCH_STATUS_FINISHED,
    SEARCH_STATUS_QUEUED,
    SEARCH_STATUS_SEARCHING,
    collect_episodes_from_search_thread,
    get_provider_cache_results,
    update_finished_search_queue_item,
)
from medusa.search.queue import (
    BacklogQueueItem,
    FailedQueueItem,
    ForcedSearchQueueItem,
    ManualSnatchQueueItem,
)
from medusa.server.web.core import (
    PageTemplate,
    WebRoot,
)
from medusa.show.history import History
from medusa.show.show import Show
from medusa.system.restart import Restart
from medusa.system.shutdown import Shutdown
from medusa.version_checker import CheckVersion

from requests.compat import (
    quote_plus,
    unquote_plus,
)

from six import iteritems

from tornroutes import route

from traktor import (
    MissingTokenException,
    TokenExpiredException,
    TraktApi,
    TraktException,
)


@route('/home(/?.*)')
class Home(WebRoot):
    def __init__(self, *args, **kwargs):
        super(Home, self).__init__(*args, **kwargs)

    def _genericMessage(self, subject, message):
        t = PageTemplate(rh=self, filename='genericMessage.mako')
        return t.render(message=message, subject=subject, topmenu='home', title='')

    def index(self):
        t = PageTemplate(rh=self, filename='home.mako')
        selected_root = int(app.SELECTED_ROOT)
        shows_dir = None
        if selected_root is not None and app.ROOT_DIRS:
            backend_pieces = app.ROOT_DIRS
            backend_dirs = backend_pieces[1:]
            try:
                shows_dir = backend_dirs[selected_root] if selected_root != -1 else None
            except IndexError:
                # If user have a root selected in /home and remove the root folder a IndexError is raised
                shows_dir = None
                app.SELECTED_ROOT = -1

        series = []
        if app.ANIME_SPLIT_HOME:
            anime = []
            for show in app.showList:
                if shows_dir and not show._location.startswith(shows_dir):
                    continue
                if show.is_anime:
                    anime.append(show)
                else:
                    series.append(show)

            show_lists = [[order, {'Series': series, 'Anime': anime}[order]] for order in app.SHOW_LIST_ORDER]
        else:
            for show in app.showList:
                if shows_dir and not show._location.startswith(shows_dir):
                    continue
                series.append(show)
            show_lists = [['Series', series]]

        stats = self.show_statistics()
        return t.render(topmenu='home', show_lists=show_lists, show_stat=stats[0],
                        max_download_count=stats[1], controller='home', action='index')

    @staticmethod
    def show_statistics():
        main_db_con = db.DBConnection()

        snatched = Quality.SNATCHED + Quality.SNATCHED_PROPER + Quality.SNATCHED_BEST
        downloaded = Quality.DOWNLOADED + Quality.ARCHIVED

        # FIXME: This inner join is not multi indexer friendly.
        sql_result = main_db_con.select(
            b"""
            SELECT showid, indexer,
              (SELECT COUNT(*) FROM tv_episodes
               WHERE showid=tv_eps.showid AND
                     indexer=tv_eps.indexer AND
                     season > 0 AND
                     episode > 0 AND
                     airdate > 1 AND
                     status IN {status_quality}
              ) AS ep_snatched,
              (SELECT COUNT(*) FROM tv_episodes
               WHERE showid=tv_eps.showid AND
                     indexer=tv_eps.indexer AND
                     season > 0 AND
                     episode > 0 AND
                     airdate > 1 AND
                     status IN {status_download}
              ) AS ep_downloaded,
              (SELECT COUNT(*) FROM tv_episodes
               WHERE showid=tv_eps.showid AND
                     indexer=tv_eps.indexer AND
                     season > 0 AND
                     episode > 0 AND
                     airdate > 1 AND
                     ((airdate <= {today} AND (status = {skipped} OR
                                               status = {wanted} OR
                                               status = {failed})) OR
                      (status IN {status_quality}) OR
                      (status IN {status_download}))
              ) AS ep_total,
              (SELECT airdate FROM tv_episodes
               WHERE showid=tv_eps.showid AND
                     indexer=tv_eps.indexer AND
                     airdate >= {today} AND
                     (status = {unaired} OR status = {wanted})
               ORDER BY airdate ASC
               LIMIT 1
              ) AS ep_airs_next,
              (SELECT airdate FROM tv_episodes
               WHERE showid=tv_eps.showid AND
                     indexer=tv_eps.indexer AND
                     airdate > 1 AND
                     status <> {unaired}
               ORDER BY airdate DESC
               LIMIT 1
              ) AS ep_airs_prev,
              (SELECT SUM(file_size) FROM tv_episodes
               WHERE showid=tv_eps.showid AND
                     indexer=tv_eps.indexer
              ) AS show_size
            FROM tv_episodes tv_eps
            GROUP BY showid, indexer
            """.format(status_quality='({statuses})'.format(statuses=','.join([str(x) for x in snatched])),
                       status_download='({statuses})'.format(statuses=','.join([str(x) for x in downloaded])),
                       skipped=SKIPPED, wanted=WANTED, unaired=UNAIRED, failed=FAILED,
                       today=date.today().toordinal())
        )

        show_stat = {}
        max_download_count = 1000
        for cur_result in sql_result:
            show_stat[(cur_result[b'indexer'], cur_result[b'showid'])] = cur_result
            if cur_result[b'ep_total'] > max_download_count:
                max_download_count = cur_result[b'ep_total']

        max_download_count *= 100

        return show_stat, max_download_count

    def is_alive(self, *args, **kwargs):
        if 'callback' in kwargs and '_' in kwargs:
            callback, _ = kwargs['callback'], kwargs['_']
        else:
            return 'Error: Unsupported Request. Send jsonp request with \'callback\' variable in the query string.'

        # self.set_header('Cache-Control', 'max-age=0,no-cache,no-store')
        self.set_header('Content-Type', 'text/javascript')
        self.set_header('Access-Control-Allow-Origin', '*')
        self.set_header('Access-Control-Allow-Headers', 'x-requested-with')

        return '{callback}({msg});'.format(
            callback=callback,
            msg=json.dumps({
                'msg': '{pid}'.format(
                    pid=app.PID if app.started else 'nope')
            })
        )

    @staticmethod
    # @TODO: Replace with /api/v2/config/kodi, check if enabled === true
    def haveKODI():
        return app.USE_KODI and app.KODI_UPDATE_LIBRARY

    @staticmethod
    # @TODO: Replace with /api/v2/config/plex, check if enabled === true
    def havePLEX():
        return app.USE_PLEX_SERVER and app.PLEX_UPDATE_LIBRARY

    @staticmethod
    # @TODO: Replace with /api/v2/config/emby, check if enabled === true
    def haveEMBY():
        return app.USE_EMBY

    @staticmethod
    # @TODO: Replace with /api/v2/config/torrents, check if enabled === true
    def haveTORRENT():
        return bool(app.USE_TORRENTS and app.TORRENT_METHOD != 'blackhole' and
                    (app.ENABLE_HTTPS and app.TORRENT_HOST[:5] == 'https' or not
                     app.ENABLE_HTTPS and app.TORRENT_HOST[:5] == 'http:'))

    @staticmethod
    def testSABnzbd(host=None, username=None, password=None, apikey=None):
        host = config.clean_url(host)

        connection, acces_msg = sab.get_sab_access_method(host)
        if connection:
            authed, auth_msg = sab.test_authentication(host, username, password, apikey)  # @UnusedVariable
            if authed:
                return 'Success. Connected and authenticated'
            else:
                return 'Authentication failed. SABnzbd expects {access!r} as authentication method, {auth!r}'.format(
                    access=acces_msg, auth=auth_msg)
        else:
            return 'Unable to connect to host'

    @staticmethod
    def testNZBget(host=None, username=None, password=None, use_https=False):
        connected_status = nzbget.testNZB(host, username, password, config.checkbox_to_value(use_https))
        if connected_status:
            return 'Success. Connected and authenticated'
        else:
            return 'Unable to connect to host'

    @staticmethod
    def testTorrent(torrent_method=None, host=None, username=None, password=None):
        # @TODO: Move this to the validation section of each PATCH/PUT method for torrents
        host = config.clean_url(host)

        client = torrent.get_client_class(torrent_method)

        _, acces_msg = client(host, username, password).test_authentication()

        return acces_msg

    @staticmethod
    def testFreeMobile(freemobile_id=None, freemobile_apikey=None):
        result, message = notifiers.freemobile_notifier.test_notify(freemobile_id, freemobile_apikey)
        if result:
            return 'SMS sent successfully'
        else:
            return 'Problem sending SMS: {msg}'.format(msg=message)

    @staticmethod
    def testTelegram(telegram_id=None, telegram_apikey=None):
        result, message = notifiers.telegram_notifier.test_notify(telegram_id, telegram_apikey)
        if result:
            return 'Telegram notification succeeded. Check your Telegram clients to make sure it worked'
        else:
            return 'Error sending Telegram notification: {msg}'.format(msg=message)

    @staticmethod
    def testslack(slack_webhook=None):
        result = notifiers.slack_notifier.test_notify(slack_webhook)
        if result:
            return 'Slack notification succeeded. Check your Slack channel to make sure it worked'
        else:
            return 'Error sending Slack notification'

    @staticmethod
    def testGrowl(host=None, password=None):
        success = 'Registered and Tested growl successfully'
        failure = 'Registration and Testing of growl failed'

        host = config.clean_host(host, default_port=23053)
        result = notifiers.growl_notifier.test_notify(host, password)

        return '{message} {host}{password}'.format(
            message=success if result else failure,
            host=unquote_plus(host),
            password=' with password: {pwd}'.format(pwd=password) if password else ''
        )

    @staticmethod
    def testProwl(prowl_api=None, prowl_priority=0):
        result = notifiers.prowl_notifier.test_notify(prowl_api, prowl_priority)
        if result:
            return 'Test prowl notice sent successfully'
        else:
            return 'Test prowl notice failed'

    @staticmethod
    def testBoxcar2(accesstoken=None):
        result = notifiers.boxcar2_notifier.test_notify(accesstoken)
        if result:
            return 'Boxcar2 notification succeeded. Check your Boxcar2 clients to make sure it worked'
        else:
            return 'Error sending Boxcar2 notification'

    @staticmethod
    def testPushover(userKey=None, apiKey=None):
        result = notifiers.pushover_notifier.test_notify(userKey, apiKey)
        if result:
            return 'Pushover notification succeeded. Check your Pushover clients to make sure it worked'
        else:
            return 'Error sending Pushover notification'

    @staticmethod
    def twitterStep1():
        return notifiers.twitter_notifier._get_authorization()  # pylint: disable=protected-access

    @staticmethod
    def twitterStep2(key):
        result = notifiers.twitter_notifier._get_credentials(key)  # pylint: disable=protected-access
        logger.log(u'result: {result}'.format(result=result))

        return 'Key verification successful' if result else 'Unable to verify key'

    @staticmethod
    def testTwitter():
        result = notifiers.twitter_notifier.test_notify()
        return 'Tweet successful, check your twitter to make sure it worked' if result else 'Error sending tweet'

    @staticmethod
    def testKODI(host=None, username=None, password=None):
        host = config.clean_hosts(host)
        final_result = ''
        for curHost in [x.strip() for x in host if x.strip()]:
            cur_result = notifiers.kodi_notifier.test_notify(unquote_plus(curHost), username, password)
            if len(cur_result.split(':')) > 2 and 'OK' in cur_result.split(':')[2]:
                final_result += 'Test KODI notice sent successfully to {host}<br>\n'.format(host=unquote_plus(curHost))
            else:
                final_result += 'Test KODI notice failed to {host}<br>\n'.format(host=unquote_plus(curHost))

        return final_result

    def testPHT(self, host=None, username=None, password=None):
        self.set_header('Cache-Control', 'max-age=0,no-cache,no-store')

        if None is not password and set('*') == set(password):
            password = app.PLEX_CLIENT_PASSWORD

        final_result = ''
        for curHost in [x.strip() for x in host.split(',')]:
            cur_result = notifiers.plex_notifier.test_notify_pht(unquote_plus(curHost), username, password)
            if len(cur_result.split(':')) > 2 and 'OK' in cur_result.split(':')[2]:
                final_result += 'Successful test notice sent to Plex Home Theater ... {host}<br>\n'.format(host=unquote_plus(curHost))
            else:
                final_result += 'Test failed for Plex Home Theater ... {host}<br>\n'.format(host=unquote_plus(curHost))

        ui.notifications.message('Tested Plex Home Theater(s): ', unquote_plus(host.replace(',', ', ')))

        return final_result

    def testPMS(self, host=None, username=None, password=None, plex_server_token=None):
        self.set_header('Cache-Control', 'max-age=0,no-cache,no-store')

        if password is not None and set('*') == set(password):
            password = app.PLEX_SERVER_PASSWORD

        final_result = ''

        cur_result = notifiers.plex_notifier.test_notify_pms(unquote_plus(host), username, password, plex_server_token)
        if cur_result is None:
            final_result += 'Successful test of Plex Media Server(s) ... {host}<br>\n'.format(host=unquote_plus(host.replace(',', ', ')))
        elif cur_result is False:
            final_result += 'Test failed, No Plex Media Server host specified<br>\n'
        else:
            final_result += 'Test failed for Plex Media Server(s) ... {host}<br>\n'.format(host=unquote_plus(host.replace(',', ', ')))

        ui.notifications.message('Tested Plex Media Server host(s): ', unquote_plus(host.replace(',', ', ')))

        return final_result

    @staticmethod
    def testLibnotify():
        if notifiers.libnotify_notifier.test_notify():
            return 'Tried sending desktop notification via libnotify'
        else:
            return notifiers.libnotify.diagnose()

    @staticmethod
    def testEMBY(host=None, emby_apikey=None):
        host = config.clean_host(host)
        result = notifiers.emby_notifier.test_notify(unquote_plus(host), emby_apikey)
        if result:
            return 'Test notice sent successfully to {host}'.format(host=unquote_plus(host))
        else:
            return 'Test notice failed to {host}'.format(host=unquote_plus(host))

    @staticmethod
    def testNMJ(host=None, database=None, mount=None):
        host = config.clean_host(host)
        result = notifiers.nmj_notifier.test_notify(unquote_plus(host), database, mount)
        if result:
            return 'Successfully started the scan update'
        else:
            return 'Test failed to start the scan update'

    @staticmethod
    def settingsNMJ(host=None):
        host = config.clean_host(host)
        result = notifiers.nmj_notifier.notify_settings(unquote_plus(host))
        if result:
            return json.dumps({
                'message': 'Got settings from {host}'.format(host=host),
                'database': app.NMJ_DATABASE,
                'mount': app.NMJ_MOUNT,
            })
        else:
            return json.dumps({
                'message': 'Failed! Make sure your Popcorn is on and NMJ is running. '
                           '(see Log & Errors -> Debug for detailed info)',
                'database': '',
                'mount': '',
            })

    @staticmethod
    def testNMJv2(host=None):
        host = config.clean_host(host)
        result = notifiers.nmjv2_notifier.test_notify(unquote_plus(host))
        if result:
            return 'Test notice sent successfully to {host}'.format(host=unquote_plus(host))
        else:
            return 'Test notice failed to {host}'.format(host=unquote_plus(host))

    @staticmethod
    def settingsNMJv2(host=None, dbloc=None, instance=None):
        host = config.clean_host(host)
        result = notifiers.nmjv2_notifier.notify_settings(unquote_plus(host), dbloc, instance)
        if result:
            return json.dumps({
                "message": "NMJ Database found at: {host}".format(host=host),
                "database": app.NMJv2_DATABASE,
            })
        else:
            return json.dumps({
                "message": "Unable to find NMJ Database at location: {db_loc}. "
                           "Is the right location selected and PCH running?".format(db_loc=dbloc),
                "database": ""
            })

    @staticmethod
    def getTraktToken(trakt_pin=None):
        trakt_settings = {"trakt_api_key": app.TRAKT_API_KEY,
                          "trakt_api_secret": app.TRAKT_API_SECRET}
        trakt_api = TraktApi(app.SSL_VERIFY, app.TRAKT_TIMEOUT, **trakt_settings)
        response = None
        try:
            (access_token, refresh_token) = trakt_api.get_token(app.TRAKT_REFRESH_TOKEN, trakt_pin=trakt_pin)
            if access_token and refresh_token:
                app.TRAKT_ACCESS_TOKEN = access_token
                app.TRAKT_REFRESH_TOKEN = refresh_token
                response = trakt_api.validate_account()
        except MissingTokenException:
            ui.notifications.error('You need to get a PIN and authorize Medusa app')
            return 'You need to get a PIN and authorize Medusa app'
        except TokenExpiredException:
            # Clear existing tokens
            app.TRAKT_ACCESS_TOKEN = ''
            app.TRAKT_REFRESH_TOKEN = ''
            ui.notifications.error('TOKEN expired. Reload page, get a new PIN and authorize Medusa app')
            return 'TOKEN expired. Reload page, get a new PIN and authorize Medusa app'
        except TraktException:
            ui.notifications.error("Connection error. Click 'Authorize Medusa' button again")
            return "Connection error. Click 'Authorize Medusa' button again"
        if response:
            ui.notifications.message('Trakt Authorized')
            return "Trakt Authorized"
        ui.notifications.error('Connection error. Reload the page to get new token!')
        return "Trakt Not Authorized!"

    @staticmethod
    def testTrakt(username=None, blacklist_name=None):
        return notifiers.trakt_notifier.test_notify(username, blacklist_name)

    @staticmethod
    def forceTraktSync():
        """Force a trakt sync, depending on the notification settings, library is synced with watchlist and/or collection."""
        return json.dumps({'result': ('Could not start sync', 'Sync Started')[app.trakt_checker_scheduler.forceRun()]})

    @staticmethod
    def loadShowNotifyLists():
        main_db_con = db.DBConnection()
        rows = main_db_con.select(
            b'SELECT show_id, show_name, notify_list '
            b'FROM tv_shows '
            b'ORDER BY show_name ASC'
        )

        data = {}
        size = 0
        for r in rows:
            notify_list = {
                'emails': '',
                'prowlAPIs': '',
            }
            if r[b'notify_list']:
                # First, handle legacy format (emails only)
                if not r[b'notify_list'][0] == '{':
                    notify_list['emails'] = r[b'notify_list']
                else:
                    notify_list = dict(ast.literal_eval(r[b'notify_list']))

            data[r[b'show_id']] = {
                'id': r[b'show_id'],
                'name': r[b'show_name'],
                'list': notify_list['emails'],
                'prowl_notify_list': notify_list['prowlAPIs']
            }
            size += 1
        data['_size'] = size
        return json.dumps(data)

    @staticmethod
    def saveShowNotifyList(show=None, emails=None, prowlAPIs=None):
        entries = {'emails': '', 'prowlAPIs': ''}
        main_db_con = db.DBConnection()

        # Get current data
        sql_results = main_db_con.select(
            b'SELECT notify_list '
            b'FROM tv_shows '
            b'WHERE show_id = ?',
            [show]
        )
        for subs in sql_results:
            if subs[b'notify_list']:
                # First, handle legacy format (emails only)
                if not subs[b'notify_list'][0] == '{':
                    entries['emails'] = subs[b'notify_list']
                else:
                    entries = dict(ast.literal_eval(subs[b'notify_list']))

        if emails is not None:
            entries['emails'] = emails
            if not main_db_con.action(
                    b'UPDATE tv_shows '
                    b'SET notify_list = ? '
                    b'WHERE show_id = ?',
                    [str(entries), show]
            ):
                return 'ERROR'

        if prowlAPIs is not None:
            entries['prowlAPIs'] = prowlAPIs
            if not main_db_con.action(
                    b'UPDATE tv_shows '
                    b'SET notify_list = ? '
                    b'WHERE show_id = ?',
                    [str(entries), show]
            ):
                return 'ERROR'

        return 'OK'

    @staticmethod
    def testEmail(host=None, port=None, smtp_from=None, use_tls=None, user=None, pwd=None, to=None):
        host = config.clean_host(host)
        if notifiers.email_notifier.test_notify(host, port, smtp_from, use_tls, user, pwd, to):
            return 'Test email sent successfully! Check inbox.'
        else:
            return 'ERROR: {error}'.format(error=notifiers.email_notifier.last_err)

    @staticmethod
    def testNMA(nma_api=None, nma_priority=0):
        result = notifiers.nma_notifier.test_notify(nma_api, nma_priority)
        if result:
            return 'Test NMA notice sent successfully'
        else:
            return 'Test NMA notice failed'

    @staticmethod
    def testPushalot(authorizationToken=None):
        result = notifiers.pushalot_notifier.test_notify(authorizationToken)
        if result:
            return 'Pushalot notification succeeded. Check your Pushalot clients to make sure it worked'
        else:
            return 'Error sending Pushalot notification'

    @staticmethod
    def testPushbullet(api=None):
        result = notifiers.pushbullet_notifier.test_notify(api)
        if result.get('success'):
            return 'Pushbullet notification succeeded. Check your device to make sure it worked'
        else:
            return 'Error sending Pushbullet notification: {0}'.format(result.get('error'))

    @staticmethod
    def getPushbulletDevices(api=None):
        result = notifiers.pushbullet_notifier.get_devices(api)
        if result:
            return result
        else:
            return 'Error sending Pushbullet notification'

    def status(self):
        tv_dir_free = helpers.get_disk_space_usage(app.TV_DOWNLOAD_DIR)
        root_dir = {}
        if app.ROOT_DIRS:
            backend_pieces = app.ROOT_DIRS
            backend_dirs = backend_pieces[1:]
        else:
            backend_dirs = []

        if backend_dirs:
            for subject in backend_dirs:
                root_dir[subject] = helpers.get_disk_space_usage(subject)

        t = PageTemplate(rh=self, filename='status.mako')
        return t.render(title='Status', header='Status', topmenu='system',
                        tvdirFree=tv_dir_free, rootDir=root_dir,
                        controller='home', action='status')

    def shutdown(self, pid=None):
        if not Shutdown.stop(pid):
            return self.redirect('/{page}/'.format(page=app.DEFAULT_PAGE))

        title = 'Shutting down'
        message = 'Medusa is shutting down...'

        return self._genericMessage(title, message)

    def restart(self, pid=None):
        if not Restart.restart(pid):
            return self.redirect('/{page}/'.format(page=app.DEFAULT_PAGE))

        t = PageTemplate(rh=self, filename='restart.mako')

        return t.render(title='Home', header='Restarting Medusa', topmenu='system',
                        controller='home', action='restart')

    def updateCheck(self, pid=None):
        if str(pid) != str(app.PID):
            return self.redirect('/home/')

        app.version_check_scheduler.action.check_for_new_version(force=True)
        app.version_check_scheduler.action.check_for_new_news(force=True)

        return self.redirect('/{page}/'.format(page=app.DEFAULT_PAGE))

    def update(self, pid=None, branch=None):
        if str(pid) != str(app.PID):
            return self.redirect('/home/')

        checkversion = CheckVersion()
        backup = checkversion.updater and checkversion._runbackup()  # pylint: disable=protected-access

        if backup is True:
            if branch:
                checkversion.updater.branch = branch

            if checkversion.updater.need_update() and checkversion.updater.update():
                # do a hard restart
                app.events.put(app.events.SystemEvent.RESTART)

                t = PageTemplate(rh=self, filename='restart.mako')
                return t.render(title='Home', header='Restarting Medusa', topmenu='home',
                                controller='home', action='restart')
            else:
                return self._genericMessage('Update Failed',
                                            'Update wasn\'t successful, not restarting. Check your log for more information.')
        else:
            return self.redirect('/{page}/'.format(page=app.DEFAULT_PAGE))

    def branchCheckout(self, branch):
        if app.BRANCH != branch:
            app.BRANCH = branch
            ui.notifications.message('Checking out branch: ', branch)
            return self.update(app.PID, branch)
        else:
            ui.notifications.message('Already on branch: ', branch)
            return self.redirect('/{page}/'.format(page=app.DEFAULT_PAGE))

    def branchForceUpdate(self):
        return {
            'currentBranch': app.BRANCH,
            'resetBranches': app.GIT_RESET_BRANCHES,
            'branches': [branch for branch in app.version_check_scheduler.action.list_remote_branches()
                         if branch not in app.GIT_RESET_BRANCHES]
        }

    @staticmethod
    def getDBcompare():
        checkversion = CheckVersion()  # @TODO: replace with settings var
        db_status = checkversion.getDBcompare()

        if db_status == 'upgrade':
            logger.log(u'Checkout branch has a new DB version - Upgrade', logger.DEBUG)
            return json.dumps({
                'status': 'success',
                'message': 'upgrade',
            })
        elif db_status == 'equal':
            logger.log(u'Checkout branch has the same DB version - Equal', logger.DEBUG)
            return json.dumps({
                'status': 'success',
                'message': 'equal',
            })
        elif db_status == 'downgrade':
            logger.log(u'Checkout branch has an old DB version - Downgrade', logger.DEBUG)
            return json.dumps({
                'status': 'success',
                'message': 'downgrade',
            })
        else:
            logger.log(u'Checkout branch couldn\'t compare DB version.', logger.WARNING)
            return json.dumps({
                'status': 'error',
                'message': 'General exception',
            })

    def getSeasonSceneExceptions(self, indexername, seriesid):
        """Get show name scene exceptions per season

        :param indexer: The shows indexer
        :param indexer_id: The shows indexer_id
        :return: A json with the scene exceptions per season.
        """
        indexer_id = indexer_name_to_id(indexername)
        series_obj = Show.find_by_id(app.showList, indexer_id, seriesid)
        return json.dumps({
            'seasonExceptions': {season: list(exception_name) for season, exception_name
                                 in iteritems(get_all_scene_exceptions(series_obj))},
            'xemNumbering': {tvdb_season_ep[0]: anidb_season_ep[0]
                             for (tvdb_season_ep, anidb_season_ep)
                             in iteritems(get_xem_numbering_for_show(series_obj, refresh_data=False))}
        })

    def displayShow(self, indexername=None, seriesid=None, ):
        # @TODO: add more comprehensive show validation
        try:
            indexer_id = indexer_name_to_id(indexername)
            series_obj = Show.find_by_id(app.showList, indexer_id, seriesid)
        except (ValueError, TypeError):
            return self._genericMessage('Error', 'Invalid series ID: {seriesid}'.format(seriesid=seriesid))

        if series_obj is None:
            return self._genericMessage('Error', 'Show not in show list')

        main_db_con = db.DBConnection()
        season_results = main_db_con.select(
            b'SELECT DISTINCT season '
            b'FROM tv_episodes '
            b'WHERE indexer = ? AND showid = ? AND season IS NOT NULL '
            b'ORDER BY season DESC',
            [series_obj.indexer, series_obj.series_id]
        )

        min_season = 0 if app.DISPLAY_SHOW_SPECIALS else 1

        sql_results = main_db_con.select(
            b'SELECT * '
            b'FROM tv_episodes '
            b'WHERE indexer = ? AND showid = ? AND season >= ? '
            b'ORDER BY season DESC, episode DESC',
            [series_obj.indexer, series_obj.series_id, min_season]
        )

        t = PageTemplate(rh=self, filename='displayShow.mako')
        submenu = [{
            'title': 'Edit',
            'path': 'home/editShow?indexername={series_obj.indexer_name}&seriesid={series_obj.series_id}'.format(series_obj=series_obj),
            'icon': 'ui-icon ui-icon-pencil',
        }]

        try:
            show_loc = (series_obj.location, True)
        except ShowDirectoryNotFoundException:
            show_loc = (series_obj._location, False)  # pylint: disable=protected-access

        show_message = ''

        if app.show_queue_scheduler.action.isBeingAdded(series_obj):
            show_message = 'This show is in the process of being downloaded - the info below is incomplete.'

        elif app.show_queue_scheduler.action.isBeingUpdated(series_obj):
            show_message = 'The information on this page is in the process of being updated.'

        elif app.show_queue_scheduler.action.isBeingRefreshed(series_obj):
            show_message = 'The episodes below are currently being refreshed from disk'

        elif app.show_queue_scheduler.action.isBeingSubtitled(series_obj):
            show_message = 'Currently downloading subtitles for this show'

        elif app.show_queue_scheduler.action.isInRefreshQueue(series_obj):
            show_message = 'This show is queued to be refreshed.'

        elif app.show_queue_scheduler.action.isInUpdateQueue(series_obj):
            show_message = 'This show is queued and awaiting an update.'

        elif app.show_queue_scheduler.action.isInSubtitleQueue(series_obj):
            show_message = 'This show is queued and awaiting subtitles download.'

        if not app.show_queue_scheduler.action.isBeingAdded(series_obj):
            if not app.show_queue_scheduler.action.isBeingUpdated(series_obj):
                submenu.append({
                    'title': 'Resume' if series_obj.paused else 'Pause',
                    'path': 'home/togglePause?indexername={series_obj.indexer_name}&seriesid={series_obj.series_id}'.format(series_obj=series_obj),
                    'icon': 'ui-icon ui-icon-{state}'.format(state='play' if series_obj.paused else 'pause'),
                })
                submenu.append({
                    'title': 'Remove',
                    'path': 'home/deleteShow?indexername={series_obj.indexer_name}&seriesid={series_obj.series_id}'.format(series_obj=series_obj),
                    'class': 'removeshow',
                    'confirm': True,
                    'icon': 'ui-icon ui-icon-trash',
                })
                submenu.append({
                    'title': 'Re-scan files',
                    'path': 'home/refreshShow?indexername={series_obj.indexer_name}&seriesid={series_obj.series_id}'.format(series_obj=series_obj),
                    'icon': 'ui-icon ui-icon-refresh',
                })
                submenu.append({
                    'title': 'Force Full Update',
                    'path': 'home/updateShow?indexername={series_obj.indexer_name}&seriesid={series_obj.series_id}'.format(series_obj=series_obj),
                    'icon': 'ui-icon ui-icon-transfer-e-w',
                })
                submenu.append({
                    'title': 'Update show in KODI',
                    'path': 'home/updateKODI?indexername={series_obj.indexer_name}&seriesid={series_obj.series_id}'.format(series_obj=series_obj),
                    'requires': self.haveKODI(),
                    'icon': 'menu-icon-kodi',
                })
                submenu.append({
                    'title': 'Update show in Emby',
                    'path': 'home/updateEMBY?indexername={series_obj.indexer_name}&seriesid={series_obj.series_id}'.format(series_obj=series_obj),
                    'requires': self.haveEMBY(),
                    'icon': 'menu-icon-emby',
                })
                submenu.append({
                    'title': 'Preview Rename',
                    'path': 'home/testRename?indexername={series_obj.indexer_name}&seriesid={series_obj.series_id}'.format(series_obj=series_obj),
                    'icon': 'ui-icon ui-icon-tag',
                })

                if app.USE_SUBTITLES and not app.show_queue_scheduler.action.isBeingSubtitled(
                        series_obj) and series_obj.subtitles:
                    submenu.append({
                        'title': 'Download Subtitles',
                        'path': 'home/subtitleShow?indexername={series_obj.indexer_name}&seriesid={series_obj.series_id}'.format(series_obj=series_obj),
                        'icon': 'menu-icon-backlog',
                    })

        ep_counts = {
            Overview.SKIPPED: 0,
            Overview.WANTED: 0,
            Overview.QUAL: 0,
            Overview.GOOD: 0,
            Overview.UNAIRED: 0,
            Overview.SNATCHED: 0,
            Overview.SNATCHED_PROPER: 0,
            Overview.SNATCHED_BEST: 0
        }
        ep_cats = {}

        for cur_result in sql_results:
            cur_ep_cat = series_obj.get_overview(cur_result[b'status'], manually_searched=cur_result[b'manually_searched'])
            if cur_ep_cat:
                ep_cats['{season}x{episode}'.format(season=cur_result[b'season'], episode=cur_result[b'episode'])] = cur_ep_cat
                ep_counts[cur_ep_cat] += 1

        def titler(x):
            return (helpers.remove_article(x), x)[not x or app.SORT_ARTICLE]

        if app.ANIME_SPLIT_HOME:
            shows = []
            anime = []
            for show in app.showList:
                if show.is_anime:
                    anime.append(show)
                else:
                    shows.append(show)
            sorted_show_lists = [
                ['Shows', sorted(shows, key=lambda x: titler(x.name).lower())],
                ['Anime', sorted(anime, key=lambda x: titler(x.name).lower())]
            ]
        else:
            sorted_show_lists = [
                ['Shows', sorted(app.showList, key=lambda x: titler(x.name).lower())]
            ]

        bwl = None
        if series_obj.is_anime:
            bwl = series_obj.release_groups

        series_obj.exceptions = get_scene_exceptions(series_obj)

        indexer_id = int(series_obj.indexer)
        series_id = int(series_obj.series_id)

        # Delete any previous occurrances
        for index, recentShow in enumerate(app.SHOWS_RECENT):
            if recentShow['indexer'] == indexer_id and recentShow['indexerid'] == series_id:
                del app.SHOWS_RECENT[index]

        # Only track 5 most recent shows
        del app.SHOWS_RECENT[4:]

        # Insert most recent show
        app.SHOWS_RECENT.insert(0, {
            'indexer': indexer_id,
            'indexerid': series_id,
            'name': series_obj.name,
        })

        return t.render(
            submenu=submenu[::-1], showLoc=show_loc, show_message=show_message,
            show=series_obj, sql_results=sql_results, season_results=season_results,
            sortedShowLists=sorted_show_lists, bwl=bwl, ep_counts=ep_counts,
            ep_cats=ep_cats, scene_numbering=get_scene_numbering_for_show(series_obj),
            xem_numbering=get_xem_numbering_for_show(series_obj, refresh_data=False),
            scene_absolute_numbering=get_scene_absolute_numbering_for_show(series_obj),
            xem_absolute_numbering=get_xem_absolute_numbering_for_show(series_obj),
            title=series_obj.name, controller='home', action='displayShow',
        )

    def pickManualSearch(self, provider=None, rowid=None, manual_search_type='episode'):
        """
        Tries to Perform the snatch for a manualSelected episode, episodes or season pack.

        @param provider: The provider id, passed as usenet_crawler and not the provider name (Usenet-Crawler)
        @param rowid: The provider's cache table's rowid. (currently the implicit sqlites rowid is used, needs to be replaced in future)
        @param manual_search_type: Episode or Season search

        @return: A json with a {'success': true} or false.
        """

        # Try to retrieve the cached result from the providers cache table.
        # @TODO: the implicit sqlite rowid is used, should be replaced with an explicit PK column

        try:
            main_db_con = db.DBConnection('cache.db')
            cached_result = main_db_con.action(
                b'SELECT * '
                b'FROM \'{provider}\' '
                b'WHERE rowid = ?'.format(provider=provider),
                [rowid],
                fetchone=True
            )
        except Exception as msg:
            error_message = 'Couldn\'t read cached results. Error: {error}'.format(error=msg)
            logger.log(error_message)
            return self._genericMessage('Error', error_message)

        if not cached_result or not all([cached_result[b'url'],
                                         cached_result[b'quality'],
                                         cached_result[b'name'],
                                         cached_result[b'indexer'],
                                         cached_result[b'indexerid'],
                                         cached_result[b'season'] is not None,
                                         provider]):
            return self._genericMessage('Error', "Cached result doesn't have all needed info to snatch episode")

        try:
            series_obj = Show.find_by_id(app.showList, cached_result[b'indexer'], cached_result[b'indexerid'])
        except (ValueError, TypeError):
            return self._genericMessage('Error', 'Invalid show ID: {0}'.format(cached_result[b'indexerid']))

        if not series_obj:
            return self._genericMessage('Error', 'Could not find a show with id {0} in the list of shows, '
                                                 'did you remove the show?'.format(cached_result[b'indexerid']))

        # Create a list of episode object(s)
        # Multi-episode: |1|2|
        # Single-episode: |1|
        # Season pack: || so we need to get all episodes from season and create all ep objects
        ep_objs = []
        if manual_search_type == 'episode':
            for episode in cached_result[b'episodes'].strip('|').split('|'):
                ep_objs.append(series_obj.get_episode(int(cached_result[b'season']), int(episode)))
        elif manual_search_type == 'season':
            ep_objs.extend(series_obj.get_all_episodes([int(cached_result[b'season'])]))

        # Create the queue item
        snatch_queue_item = ManualSnatchQueueItem(series_obj, ep_objs, provider, cached_result)

        # Add the queue item to the queue
        app.manual_snatch_scheduler.action.add_item(snatch_queue_item)

        while snatch_queue_item.success is not False:
            if snatch_queue_item.started and snatch_queue_item.success:
                # If the snatch was successfull we'll need to update the original searched segment,
                # with the new status: SNATCHED (2)
                update_finished_search_queue_item(snatch_queue_item)
                return json.dumps({
                    'result': 'success',
                })
            time.sleep(1)

        return json.dumps({
            'result': 'failure',
        })

    def manualSearchCheckCache(self, indexername, seriesid, season=None, episode=None, manual_search_type='episode', **last_prov_updates):
        """ Periodic check if the searchthread is still running for t   he selected show/season/ep
        and if there are new results in the cache.db
        """

        refresh_results = 'refresh'

        indexer_id = indexer_name_to_id(indexername)
        series_obj = Show.find_by_id(app.showList, indexer_id, seriesid)

        try:
            int(episode)
            int(season)
        except ValueError:
            return {'result': 'error'}

        # To prevent it from keeping searching when no providers have been enabled
        if not enabled_providers('manualsearch'):
            return {'result': SEARCH_STATUS_FINISHED}

        main_db_con = db.DBConnection('cache.db')

        episodes_in_search = collect_episodes_from_search_thread(series_obj)

        # Check if the requested ep is in a search thread
        searched_item = [ep for ep in episodes_in_search
                         if all([ep.get('indexer_id') == series_obj.identifier.indexer.id,
                                 ep.get('series_id') == series_obj.identifier.id,
                                 str(ep.get('season')) == season,
                                 str(ep.get('episode')) == episode])]

        # # No last_prov_updates available, let's assume we need to refresh until we get some
        # if not last_prov_updates:
        #     return {'result': REFRESH_RESULTS}

        sql_episode = '' if manual_search_type == 'season' else episode

        for provider, last_update in iteritems(last_prov_updates):
            table_exists = main_db_con.select(
                b'SELECT name '
                b'FROM sqlite_master '
                b'WHERE type=\'table\' AND name=?',
                [provider]
            )
            if not table_exists:
                continue
            # Check if the cache table has a result for this show + season + ep wich has a later timestamp, then last_update
            # FIXME: This will need to be adjusted when indexer field is added to the providers.
            needs_update = main_db_con.select(
                b'SELECT * '
                b'FROM \'{provider}\' '
                b'WHERE episodes LIKE ? AND season = ? AND indexer = ? AND indexerid = ?  AND time > ?'.format(provider=provider),
                ['%|{episodes}|%'.format(episodes=sql_episode), season, series_obj.indexer, series_obj.series_id, int(last_update)]
            )

            if needs_update:
                return {'result': refresh_results}

        # If the item is queued multiple times (don't know if this is possible),
        # but then check if as soon as a search has finished
        # Move on and show results
        # Return a list of queues the episode has been found in
        search_status = [item.get('searchstatus') for item in searched_item]
        if not searched_item or all([last_prov_updates,
                                     SEARCH_STATUS_QUEUED not in search_status,
                                     SEARCH_STATUS_SEARCHING not in search_status,
                                     SEARCH_STATUS_FINISHED in search_status]):
            # If the ep not anymore in the QUEUED or SEARCHING Thread, and it has the status finished,
            # return it as finished
            return {'result': SEARCH_STATUS_FINISHED}

        # Force a refresh when the last_prov_updates is empty due to the tables not existing yet.
        # This can be removed if we make sure the provider cache tables always exist prior to the
        # start of the first search
        if not last_prov_updates and SEARCH_STATUS_FINISHED in search_status:
            return {'result': refresh_results}

        return {'result': searched_item[0]['searchstatus']}

    def snatchSelection(self, indexername, seriesid, season=None, episode=None, manual_search_type='episode',
                        perform_search=0, down_cur_quality=0, show_all_results=0):
        """ The view with results for the manual selected show/episode """

        # @TODO: add more comprehensive show validation
        try:
            indexer_id = indexer_name_to_id(indexername)
            series_obj = Show.find_by_id(app.showList, indexer_id, seriesid)
        except (ValueError, TypeError):
            return self._genericMessage('Error', 'Invalid show ID: {series}'.format(series=seriesid))

        if series_obj is None:
            return self._genericMessage('Error', 'Show not in show list')

        # Retrieve cache results from providers
        search_show = {'series': series_obj, 'season': season, 'episode': episode, 'manual_search_type': manual_search_type}

        provider_results = get_provider_cache_results(series_obj, perform_search=perform_search,
                                                      show_all_results=show_all_results, **search_show)

        t = PageTemplate(rh=self, filename='snatchSelection.mako')
        submenu = [{
            'title': 'Edit',
            'path': 'home/editShow?indexername={series_obj.indexer_name}&seriesid={series_obj.series_id}'.format(series_obj=series_obj),
            'icon': 'ui-icon ui-icon-pencil'
        }]

        try:
            show_loc = (series_obj.location, True)
        except ShowDirectoryNotFoundException:
            show_loc = (series_obj._location, False)  # pylint: disable=protected-access

        show_message = app.show_queue_scheduler.action.getQueueActionMessage(series_obj)

        if not app.show_queue_scheduler.action.isBeingAdded(series_obj):
            if not app.show_queue_scheduler.action.isBeingUpdated(series_obj):
                submenu.append({
                    'title': 'Resume' if series_obj.paused else 'Pause',
                    'path': 'home/togglePause?indexername={series_obj.indexer_name}&seriesid={series_obj.series_id}'.format(series_obj=series_obj),
                    'icon': 'ui-icon ui-icon-{state}'.format(state='play' if series_obj.paused else 'pause'),
                })
                submenu.append({
                    'title': 'Remove',
                    'path': 'home/deleteShow?indexername={series_obj.indexer_name}&seriesid={series_obj.series_id}'.format(series_obj=series_obj),
                    'class': 'removeshow',
                    'confirm': True,
                    'icon': 'ui-icon ui-icon-trash',
                })
                submenu.append({
                    'title': 'Re-scan files',
                    'path': 'home/refreshShow?indexername={series_obj.indexer_name}&seriesid={series_obj.series_id}'.format(series_obj=series_obj),
                    'icon': 'ui-icon ui-icon-refresh',
                })
                submenu.append({
                    'title': 'Force Full Update',
                    'path': 'home/updateShow?indexername={series_obj.indexer_name}&seriesid={series_obj.series_id}'.format(series_obj=series_obj),
                    'icon': 'ui-icon ui-icon-transfer-e-w',
                })
                submenu.append({
                    'title': 'Update show in KODI',
                    'path': 'home/updateKODI?indexername={series_obj.indexer_name}&seriesid={series_obj.series_id}'.format(series_obj=series_obj),
                    'requires': self.haveKODI(),
                    'icon': 'submenu-icon-kodi',
                })
                submenu.append({
                    'title': 'Update show in Emby',
                    'path': 'home/updateEMBY?indexername={series_obj.indexer_name}&seriesid={series_obj.series_id}'.format(series_obj=series_obj),
                    'requires': self.haveEMBY(),
                    'icon': 'ui-icon ui-icon-refresh',
                })
                submenu.append({
                    'title': 'Preview Rename',
                    'path': 'home/testRename?indexername={series_obj.indexer_name}&seriesid={series_obj.series_id}'.format(series_obj=series_obj),
                    'icon': 'ui-icon ui-icon-tag',
                })

                if app.USE_SUBTITLES and not app.show_queue_scheduler.action.isBeingSubtitled(
                        series_obj) and series_obj.subtitles:
                    submenu.append({
                        'title': 'Download Subtitles',
                        'path': 'home/subtitleShow?indexername={series_obj.indexer_name}&seriesid={series_obj.series_id}'.format(series_obj=series_obj),
                        'icon': 'ui-icon ui-icon-comment',
                    })

        def titler(x):
            return (helpers.remove_article(x), x)[not x or app.SORT_ARTICLE]

        if app.ANIME_SPLIT_HOME:
            shows = []
            anime = []
            for show in app.showList:
                if show.is_anime:
                    anime.append(show)
                else:
                    shows.append(show)
            sorted_show_lists = [
                ['Shows', sorted(shows, key=lambda x: titler(x.name).lower())],
                ['Anime', sorted(anime, key=lambda x: titler(x.name).lower())]
            ]
        else:
            sorted_show_lists = [
                ['Shows', sorted(app.showList, key=lambda x: titler(x.name).lower())]
            ]

        bwl = None
        if series_obj.is_anime:
            bwl = series_obj.release_groups

        series_obj.exceptions = get_scene_exceptions(series_obj)

        indexer_id = int(series_obj.indexer)
        series_id = int(series_obj.series_id)

        # Delete any previous occurrances
        for index, recentShow in enumerate(app.SHOWS_RECENT):
            if recentShow['indexer'] == indexer_id and recentShow['indexerid'] == series_id:
                del app.SHOWS_RECENT[index]

        # Only track 5 most recent shows
        del app.SHOWS_RECENT[4:]

        # Insert most recent show
        app.SHOWS_RECENT.insert(0, {
            'indexer': indexer_id,
            'indexerid': series_id,
            'name': series_obj.name,
        })

        episode_history = []
        try:
            main_db_con = db.DBConnection()
            episode_status_result = main_db_con.action(
                b'SELECT date, action, provider, resource, size '
                b'FROM history '
                b'WHERE indexer_id = ? '
                b'AND showid = ? '
                b'AND season = ? '
                b'AND episode = ? '
                b'AND (action LIKE \'%02\' OR action LIKE \'%04\' OR action LIKE \'%09\' OR action LIKE \'%11\' OR action LIKE \'%12\') '
                b'ORDER BY date DESC',
                [indexer_id, series_id, season, episode]
            )
            episode_history = [dict(row) for row in episode_status_result]
            for i in episode_history:
                i['status'], i['quality'] = Quality.split_composite_status(i['action'])
                i['action_date'] = sbdatetime.sbfdatetime(datetime.strptime(str(i['date']), History.date_format), show_seconds=True)
                i['resource_file'] = os.path.basename(i['resource'])
                i['pretty_size'] = pretty_file_size(i['size']) if i['size'] > -1 else 'N/A'
                i['status_name'] = statusStrings[i['status']]
                provider = None
                if i['status'] == DOWNLOADED:
                    i['status_color_style'] = 'downloaded'
                elif i['status'] in (SNATCHED, SNATCHED_PROPER, SNATCHED_BEST):
                    i['status_color_style'] = 'snatched'
                    provider = providers.get_provider_class(GenericProvider.make_id(i['provider']))
                elif i['status'] == FAILED:
                    i['status_color_style'] = 'failed'
                    provider = providers.get_provider_class(GenericProvider.make_id(i['provider']))
                if provider is not None:
                    i['provider_name'] = provider.name
                    i['provider_img_link'] = 'images/providers/' + provider.image_name()
                else:
                    i['provider_name'] = i['provider'] if i['provider'] != '-1' else 'Unknown'
                    i['provider_img_link'] = ''

            # Compare manual search results with history and set status
            for provider_result in provider_results['found_items']:
                failed_statuses = [FAILED, ]
                snatched_statuses = [SNATCHED, SNATCHED_PROPER, SNATCHED_BEST]
                if any([item for item in episode_history
                        if all([prepare_failed_name(provider_result['name']) in item['resource'],
                                item['provider'] in (provider_result['provider'], provider_result['release_group'],),
                                item['status'] in failed_statuses])
                        ]):
                    provider_result['status_highlight'] = 'failed'
                elif any([item for item in episode_history
                          if all([provider_result['name'] in item['resource'],
                                  item['provider'] in provider_result['provider'],
                                  item['status'] in snatched_statuses,
                                  item['size'] == provider_result['size']])
                          ]):
                    provider_result['status_highlight'] = 'snatched'
                else:
                    provider_result['status_highlight'] = ''

        # TODO: Remove the catchall, make sure we only catch expected exceptions!
        except Exception as msg:
            logger.log("Couldn't read latest episode status. Error: {error}".format(error=msg))

        # There is some logic for this in the partials/showheader.mako page.
        main_db_con = db.DBConnection()
        season_results = main_db_con.select(
            b'SELECT DISTINCT season '
            b'FROM tv_episodes '
            b'WHERE indexer = ? AND showid = ? AND season IS NOT NULL '
            b'ORDER BY season DESC',
            [series_obj.indexer, series_obj.series_id]
        )

        min_season = 0 if app.DISPLAY_SHOW_SPECIALS else 1

        sql_results = main_db_con.select(
            b'SELECT * '
            b'FROM tv_episodes '
            b'WHERE indexer = ? AND showid = ? AND season >= ? '
            b'ORDER BY season DESC, episode DESC',
            [series_obj.indexer, series_obj.series_id, min_season]
        )

        ep_counts = {
            Overview.SKIPPED: 0,
            Overview.WANTED: 0,
            Overview.QUAL: 0,
            Overview.GOOD: 0,
            Overview.UNAIRED: 0,
            Overview.SNATCHED: 0,
            Overview.SNATCHED_PROPER: 0,
            Overview.SNATCHED_BEST: 0
        }

        ep_cats = {}

        for cur_result in sql_results:
            cur_ep_cat = series_obj.get_overview(cur_result[b'status'],
                                                 manually_searched=cur_result[b'manually_searched'])
            if cur_ep_cat:
                ep_cats['{season}x{episode}'.format(season=cur_result[b'season'],
                                                    episode=cur_result[b'episode'])] = cur_ep_cat
                ep_counts[cur_ep_cat] += 1

        return t.render(
            submenu=submenu[::-1], showLoc=show_loc, show_message=show_message,
            show=series_obj, provider_results=provider_results, episode=episode,
            sortedShowLists=sorted_show_lists, bwl=bwl, season=season, manual_search_type=manual_search_type,
            scene_numbering=get_scene_numbering_for_show(series_obj),
            xem_numbering=get_xem_numbering_for_show(series_obj, refresh_data=False),
            scene_absolute_numbering=get_scene_absolute_numbering_for_show(series_obj),
            xem_absolute_numbering=get_xem_absolute_numbering_for_show(series_obj),
            title=series_obj.name, controller='home', action='snatchSelection',
            episode_history=episode_history, season_results=season_results, sql_results=sql_results,
            ep_counts=ep_counts, ep_cats=ep_cats
        )

    @staticmethod
    def sceneExceptions(indexername, seriesid):
        # @TODO: Replace with plot from GET /api/v2/show/{id}
        indexer_id = indexer_name_to_id(indexername)
        series_obj = Show.find_by_id(app.showList, indexer_id, seriesid)
        exceptions_list = get_all_scene_exceptions(series_obj)
        if not exceptions_list:
            return 'No scene exceptions'

        out = []
        for season, names in iter(sorted(iteritems(exceptions_list))):
            if season == -1:
                season = '*'
            out.append('S{season}: {names}'.format(season=season, names=', '.join(names)))
        return '<br>'.join(out)

    @staticmethod
    def check_show_for_language(series_obj, language):
        """
        Request the show in a specific language from the indexer.

        :param series_obj: (Series) Show object
        :param language: Language two-letter country code. For ex: 'en'
        :returns: True if show is found in language else False
        """

        # Get the Indexer used by the show
        show_indexer = indexerApi(series_obj.indexer)

        # Add the language to the show indexer's parameters
        params = show_indexer.api_params.copy()
        params.update({
            'language': language,
            'episodes': False,
        })

        # Create an indexer with the updated parameters
        indexer = show_indexer.indexer(**params)

        if language in indexer.config['valid_languages']:
            return True

    def editShow(self, indexername=None, seriesid=None, location=None, allowed_qualities=None, preferred_qualities=None,
                 exceptions_list=None, season_folders=None, paused=None, directCall=False,
                 air_by_date=None, sports=None, dvd_order=None, indexer_lang=None,
                 subtitles=None, rls_ignore_words=None, rls_require_words=None,
                 anime=None, blacklist=None, whitelist=None, scene=None,
                 defaultEpStatus=None, quality_preset=None):

        allowed_qualities = allowed_qualities or []
        preferred_qualities = preferred_qualities or []
        exceptions = exceptions_list or set()

        anidb_failed = False
        errors = 0

        if not indexername or not seriesid:
            error_string = 'No show was selected'
            if directCall:
                errors += 1
                return errors
            else:
                return self._genericMessage('Error', error_string)

        series_obj = Show.find_by_id(app.showList, indexer_name_to_id(indexername), seriesid)

        if not series_obj:
            error_string = 'Unable to find the specified show ID: {show}'.format(show=series_obj)
            if directCall:
                errors += 1
                return errors
            else:
                return self._genericMessage('Error', error_string)

        series_obj.exceptions = get_scene_exceptions(series_obj)

        # If user set quality_preset remove all preferred_qualities
        if try_int(quality_preset, None):
            preferred_qualities = []

        if not location and not allowed_qualities and not preferred_qualities and season_folders is None:
            t = PageTemplate(rh=self, filename='editShow.mako')
            anime_release_groups = []

            if series_obj.is_anime:
                if not series_obj.release_groups:
                    series_obj.release_groups = BlackAndWhiteList(series_obj)
                whitelist = series_obj.release_groups.whitelist
                blacklist = series_obj.release_groups.blacklist

<<<<<<< HEAD
                if not anidb_failed:
=======
                groups = []
                if set_up_anidb_connection() and not anidb_failed:
>>>>>>> d63285f9
                    try:
                        anime_release_groups = get_release_groups_for_anime(series_obj.name)
                    except AnidbAdbaConnectionException as e:
                        errors += 1
                        logger.log(u'Unable to retreive Fansub Groups from AniDB. Error:{error}'.format
                                   (error=e.message), logger.WARNING)

            with series_obj.lock:
                show = series_obj
                scene_exceptions = get_scene_exceptions(series_obj)

            if series_obj.is_anime:
<<<<<<< HEAD
                return t.render(show=show, scene_exceptions=scene_exceptions, groups=anime_release_groups, whitelist=whitelist,
                                blacklist=blacklist, title='Edit Show', header='Edit Show', controller='home', action='editShow')
=======
                return t.render(show=show, scene_exceptions=scene_exceptions, groups=groups, whitelist=whitelist,
                                blacklist=blacklist, title='Edit Show', header='Edit Show', controller='home',
                                action='editShow')
>>>>>>> d63285f9
            else:
                return t.render(show=show, scene_exceptions=scene_exceptions, title='Edit Show', header='Edit Show',
                                controller='home', action='editShow')

        season_folders = config.checkbox_to_value(season_folders)
        dvd_order = config.checkbox_to_value(dvd_order)
        paused = config.checkbox_to_value(paused)
        air_by_date = config.checkbox_to_value(air_by_date)
        scene = config.checkbox_to_value(scene)
        sports = config.checkbox_to_value(sports)
        anime = config.checkbox_to_value(anime)
        subtitles = config.checkbox_to_value(subtitles)

        do_update = False
        # In mass edit, we can't change language so we need to check if indexer_lang is set
        if indexer_lang and series_obj.lang != indexer_lang:
            msg = (
                '{{status}} {language}'
                ' for {indexer_name} show {show_id}'.format(
                    language=indexer_lang,
                    show_id=series_obj.indexerid,
                    indexer_name=indexerApi(series_obj.indexer).name,
                )
            )
            status = 'Unexpected result when changing language to'
            log_level = logger.WARNING
            language = series_obj.lang
            try:
                do_update = self.check_show_for_language(
                    series_obj,
                    indexer_lang,
                )
            except IndexerShowNotFoundInLanguage:
                errors += 1
                status = 'Could not change language to'
            except IndexerException as e:
                errors += 1
                status = u'Failed getting show in'
                msg += u' Please try again later. Error: {error}'.format(
                    error=e.message,
                )
            else:
                language = indexer_lang
                status = 'Changing language to'
                log_level = logger.INFO
            finally:
                indexer_lang = language
                msg = msg.format(status=status)
                logger.log(msg, log_level)

        if scene == series_obj.scene and anime == series_obj.anime:
            do_update_scene_numbering = False
        else:
            do_update_scene_numbering = True

        if not isinstance(allowed_qualities, list):
            allowed_qualities = [allowed_qualities]

        if not isinstance(preferred_qualities, list):
            preferred_qualities = [preferred_qualities]

        if isinstance(exceptions, list):
            exceptions = set(exceptions)

        if not isinstance(exceptions, set):
            exceptions = {exceptions}

        # If directCall from mass_edit_update no scene exceptions handling or
        # blackandwhite list handling
        if directCall:
            do_update_exceptions = False
        else:
            if exceptions == series_obj.exceptions:
                do_update_exceptions = False
            else:
                do_update_exceptions = True

            with series_obj.lock:
                if anime:
                    if not series_obj.release_groups:
                        series_obj.release_groups = BlackAndWhiteList(series_obj)

                    if whitelist:
                        shortwhitelist = short_group_names(whitelist)
                        series_obj.release_groups.set_white_keywords(shortwhitelist)
                    else:
                        series_obj.release_groups.set_white_keywords([])

                    if blacklist:
                        shortblacklist = short_group_names(blacklist)
                        series_obj.release_groups.set_black_keywords(shortblacklist)
                    else:
                        series_obj.release_groups.set_black_keywords([])

        with series_obj.lock:
            new_quality = Quality.combine_qualities([int(q) for q in allowed_qualities],
                                                    [int(q) for q in preferred_qualities])
            series_obj.quality = new_quality

            # reversed for now
            if bool(series_obj.season_folders) != bool(season_folders):
                series_obj.season_folders = season_folders
                try:
                    app.show_queue_scheduler.action.refreshShow(series_obj)
                except CantRefreshShowException as e:
                    errors += 1
                    logger.log("Unable to refresh show '{show}': {error}".format
                               (show=series_obj.name, error=e.message), logger.WARNING)

            # Check if we should erase parsed cached results for that show
            do_erase_parsed_cache = False
            for item in [('scene', scene), ('anime', anime), ('sports', sports),
                         ('air_by_date', air_by_date), ('dvd_order', dvd_order)]:
                if getattr(series_obj, item[0]) != item[1]:
                    do_erase_parsed_cache = True
                    # Break if at least one setting was changed
                    break

            series_obj.paused = paused
            series_obj.scene = scene
            series_obj.anime = anime
            series_obj.sports = sports
            series_obj.subtitles = subtitles
            series_obj.air_by_date = air_by_date
            series_obj.default_ep_status = int(defaultEpStatus)
            series_obj.dvd_order = dvd_order

            if not directCall:
                series_obj.lang = indexer_lang
                series_obj.rls_ignore_words = rls_ignore_words.strip()
                series_obj.rls_require_words = rls_require_words.strip()

            # if we change location clear the db of episodes, change it, write to db, and rescan
            old_location = os.path.normpath(series_obj._location)
            new_location = os.path.normpath(location)
            if old_location != new_location:
                changed_location = True
                logger.log('Changing show location to: {new}'.format(new=new_location), logger.INFO)
                if not os.path.isdir(new_location):
                    if app.CREATE_MISSING_SHOW_DIRS:
                        logger.log(u"Show directory doesn't exist, creating it", logger.INFO)
                        try:
                            os.mkdir(new_location)
                        except OSError as error:
                            errors += 1
                            changed_location = False
                            logger.log(u"Unable to create the show directory '{location}'. Error: {msg}".format
                                       (location=new_location, msg=error), logger.WARNING)
                        else:
                            logger.log(u"New show directory created", logger.INFO)
                            helpers.chmod_as_parent(new_location)
                    else:
                        logger.log("New location '{location}' does not exist. "
                                   "Enable setting 'Create missing show dirs'".format
                                   (location=location), logger.WARNING)

                # Save new location to DB only if we changed it
                if changed_location:
                    series_obj.location = new_location

                if (do_update or changed_location) and os.path.isdir(new_location):
                    try:
                        app.show_queue_scheduler.action.refreshShow(series_obj)
                    except CantRefreshShowException as e:
                        errors += 1
                        logger.log("Unable to refresh show '{show}'. Error: {error}".format
                                   (show=series_obj.name, error=e.message), logger.WARNING)

            # Save all settings changed while in series_obj.lock
            series_obj.save_to_db()

        # force the update
        if do_update:
            try:
                app.show_queue_scheduler.action.updateShow(series_obj)
                time.sleep(cpu_presets[app.CPU_PRESET])
            except CantUpdateShowException as e:
                errors += 1
                logger.log("Unable to update show '{show}': {error}".format
                           (show=series_obj.name, error=e.message), logger.WARNING)

        if do_update_exceptions:
            try:
                update_scene_exceptions(series_obj, exceptions)
                time.sleep(cpu_presets[app.CPU_PRESET])
                name_cache.build_name_cache(series_obj)
            except CantUpdateShowException:
                errors += 1
                logger.log("Unable to force an update on scene exceptions for show '{show}': {error}".format
                           (show=series_obj.name, error=e.message), logger.WARNING)

        if do_update_scene_numbering or do_erase_parsed_cache:
            try:
                xem_refresh(series_obj)
                time.sleep(cpu_presets[app.CPU_PRESET])
            except CantUpdateShowException:
                errors += 1
                logger.log("Unable to force an update on scene numbering for show '{show}': {error}".format
                           (show=series_obj.name, error=e.message), logger.WARNING)

            # Must erase cached DB results when toggling scene numbering
            self.erase_cache(series_obj)

            # Erase parsed cached names as we are changing scene numbering
            series_obj.flush_episodes()
            series_obj.erase_cached_parse()

            # Need to refresh show as we updated scene numbering or changed show format
            try:
                app.show_queue_scheduler.action.refreshShow(series_obj)
            except CantRefreshShowException as e:
                errors += 1
                logger.log("Unable to refresh show '{show}'. Please manually trigger a full show refresh. "
                           "Error: {error}".format(show=series_obj.name, error=e.message), logger.WARNING)

        if directCall:
            return errors

        if errors:
            ui.notifications.error(
                'Errors', '{num} error{s} while saving changes. Please check logs'.format(
                    num=errors, s='s' if errors > 1 else ''
                )
            )

        logger.log(u"Finished editing show: {show}".format(show=series_obj.name), logger.DEBUG)
        return self.redirect(
            '/home/displayShow?indexername={series_obj.indexer_name}&seriesid={series_obj.series_id}'.format(
                series_obj=series_obj))

    @staticmethod
    def erase_cache(series_obj):
        try:
            main_db_con = db.DBConnection('cache.db')
            for cur_provider in providers.sorted_provider_list():
                # Let's check if this provider table already exists
                table_exists = main_db_con.select(
                    b'SELECT name '
                    b'FROM sqlite_master '
                    b'WHERE type=\'table\' AND name=?',
                    [cur_provider.get_id()]
                )
                if not table_exists:
                    continue
                try:
                    main_db_con.action(
                        b'DELETE FROM \'{provider}\' '
                        b'WHERE indexerid = ?'.format(provider=cur_provider.get_id()),
                        [series_obj.series_id]
                    )
                except Exception:
                    logger.log(u'Unable to delete cached results for provider {provider} for show: {show}'.format
                               (provider=cur_provider, show=series_obj.name), logger.DEBUG)

        except Exception:
            logger.log(u'Unable to delete cached results for show: {show}'.format
                       (show=series_obj.name), logger.DEBUG)

    def togglePause(self, indexername=None, seriesid=None):
        # @TODO: Replace with PUT to update the state var /api/v2/show/{id}
        indexer_name_to_id(indexername)
        error, series_obj = Show.pause(indexer_name_to_id(indexername), seriesid)

        if error is not None:
            return self._genericMessage('Error', error)

        ui.notifications.message('{show} has been {state}'.format
                                 (show=series_obj.name, state='paused' if series_obj.paused else 'resumed'))

        return self.redirect('/home/displayShow?indexername={series_obj.indexer_name}&seriesid={series_obj.series_id}'.format(series_obj=series_obj))

    def deleteShow(self, indexername=None, seriesid=None, full=0):
        # @TODO: Replace with DELETE to delete the show resource /api/v2/show/{id}
        if seriesid and indexername:
            error, series_obj = Show.delete(indexer_name_to_id(indexername), seriesid, full)

            if error is not None:
                return self._genericMessage('Error', error)

            ui.notifications.message('{show} has been {state} {details}'.format(
                show=series_obj.name,
                state='trashed' if app.TRASH_REMOVE_SHOW else 'deleted',
                details='(with all related media)' if full else '(media untouched)',
            ))

            time.sleep(cpu_presets[app.CPU_PRESET])

        # Remove show from 'RECENT SHOWS' in 'Shows' menu
        app.SHOWS_RECENT = [x for x in app.SHOWS_RECENT if x['indexer'] != series_obj.indexer and x['indexerid'] != series_obj.series_id]

        # Don't redirect to the default page, so the user can confirm that the show was deleted
        return self.redirect('/home/')

    def refreshShow(self, indexername=None, seriesid=None):
        # @TODO: Replace with status=refresh from PATCH /api/v2/show/{id}
        error, series_obj = Show.refresh(indexer_name_to_id(indexername), seriesid)

        # This is a show validation error
        if error is not None and series_obj is None:
            return self._genericMessage('Error', error)

        # This is a refresh error
        if error is not None:
            ui.notifications.error('Unable to refresh this show.', error)

        time.sleep(cpu_presets[app.CPU_PRESET])

        return self.redirect('/home/displayShow?indexername={series_obj.indexer_name}&seriesid={series_obj.series_id}'.format(series_obj=series_obj))

    def updateShow(self, indexername=None, seriesid=None):
        # @TODO: Replace with status=update or status=updating from PATCH /api/v2/show/{id}
        if seriesid is None:
            return self._genericMessage('Error', 'Invalid show ID')

        indexer_id = indexer_name_to_id(indexername)
        series_obj = Show.find_by_id(app.showList, indexer_id, seriesid)

        if series_obj is None:
            return self._genericMessage('Error', 'Unable to find the specified show')

        # force the update
        try:
            app.show_queue_scheduler.action.updateShow(series_obj)
        except CantUpdateShowException as e:
            ui.notifications.error('Unable to update this show.', ex(e))

        # just give it some time
        time.sleep(cpu_presets[app.CPU_PRESET])

        return self.redirect('/home/displayShow?indexername={series_obj.indexer_name}&seriesid={series_obj.series_id}'.format(series_obj=series_obj))

    def subtitleShow(self, indexername=None, seriesid=None):
        if seriesid is None:
            return self._genericMessage('Error', 'Invalid show ID')

        indexer_id = indexer_name_to_id(indexername)
        series_obj = Show.find_by_id(app.showList, indexer_id, seriesid)

        if series_obj is None:
            return self._genericMessage('Error', 'Unable to find the specified show')

        # search and download subtitles
        app.show_queue_scheduler.action.download_subtitles(series_obj)

        time.sleep(cpu_presets[app.CPU_PRESET])

        return self.redirect('/home/displayShow?indexername={series_obj.indexer_name}&seriesid={series_obj.series_id}'.format(series_obj=series_obj))

    def updateKODI(self, indexername=None, seriesid=None):
        series_name = series_obj = None
        if seriesid:
            indexer = indexer_name_to_id(indexername)
            series_obj = Show.find_by_id(app.showList, indexer, seriesid)
            if series_obj is None:
                return self._genericMessage('Error', 'Unable to find the specified show')

            series_name = quote_plus(series_obj.name.encode('utf-8'))

        if app.KODI_UPDATE_ONLYFIRST:
            host = app.KODI_HOST[0].strip()
        else:
            host = ', '.join(app.KODI_HOST)

        if notifiers.kodi_notifier.update_library(series_name=series_name):
            ui.notifications.message('Library update command sent to KODI host(s): {host}'.format(host=host))
        else:
            ui.notifications.error('Unable to contact one or more KODI host(s): {host}'.format(host=host))

        if series_obj:
            return self.redirect('/home/displayShow?indexername={series_obj.indexer_name}&seriesid={series_obj.series_id}'.format(series_obj=series_obj))
        else:
            return self.redirect('/home/')

    def updatePLEX(self):
        if None is notifiers.plex_notifier.update_library():
            ui.notifications.message(
                'Library update command sent to Plex Media Server host: {host}'.format(host=', '.join(app.PLEX_SERVER_HOST)))
        else:
            ui.notifications.error('Unable to contact Plex Media Server host: {host}'.format(host=', '.join(app.PLEX_SERVER_HOST)))
        return self.redirect('/home/')

    def updateEMBY(self, indexername=None, seriesid=None):
        series_obj = None
        if seriesid:
            indexer = indexer_name_to_id(indexername)
            series_obj = Show.find_by_id(app.showList, indexer, seriesid)
            if series_obj is None:
                return self._genericMessage('Error', 'Unable to find the specified show')

        if notifiers.emby_notifier.update_library(series_obj):
            ui.notifications.message(
                'Library update command sent to Emby host: {host}'.format(host=app.EMBY_HOST))
        else:
            ui.notifications.error('Unable to contact Emby host: {host}'.format(host=app.EMBY_HOST))

        if series_obj:
            return self.redirect('/home/displayShow?indexername={series_obj.indexer_name}&seriesid={series_obj.series_id}'.format(series_obj=series_obj))
        else:
            return self.redirect('/home/')

    def setStatus(self, indexername=None, seriesid=None, eps=None, status=None, direct=False):
        # @TODO: Merge this with the other PUT commands for /api/v2/show/{id}
        if not all([indexername, seriesid, eps, status]):
            error_message = 'You must specify a show and at least one episode'
            if direct:
                ui.notifications.error('Error', error_message)
                return json.dumps({
                    'result': 'error',
                })
            else:
                return self._genericMessage('Error', error_message)

        # Use .has_key() since it is overridden for statusStrings in common.py
        if status not in statusStrings:
            error_message = 'Invalid status'
            if direct:
                ui.notifications.error('Error', error_message)
                return json.dumps({
                    'result': 'error',
                })
            else:
                return self._genericMessage('Error', error_message)

        series_obj = Show.find_by_id(app.showList, indexer_name_to_id(indexername), seriesid)

        if not series_obj:
            error_message = 'Error', 'Show not in show list'
            if direct:
                ui.notifications.error('Error', error_message)
                return json.dumps({
                    'result': 'error',
                })
            else:
                return self._genericMessage('Error', error_message)

        segments = {}
        trakt_data = []
        if eps:

            sql_l = []
            for cur_ep in eps.split('|'):

                if not cur_ep:
                    logger.log(u'Current episode was empty when trying to set status', logger.DEBUG)

                logger.log(u'Attempting to set status on episode {episode} to {status}'.format
                           (episode=cur_ep, status=status), logger.DEBUG)

                ep_info = cur_ep.split('x')

                if not all(ep_info):
                    logger.log(u'Something went wrong when trying to set status, season: {season}, episode: {episode}'.format
                               (season=ep_info[0], episode=ep_info[1]), logger.DEBUG)
                    continue

                ep_obj = series_obj.get_episode(ep_info[0], ep_info[1])

                if not ep_obj:
                    return self._genericMessage('Error', 'Episode couldn\'t be retrieved')

                status = int(status)
                if status in [WANTED, FAILED]:
                    # figure out what episodes are wanted so we can backlog them
                    if ep_obj.season in segments:
                        segments[ep_obj.season].append(ep_obj)
                    else:
                        segments[ep_obj.season] = [ep_obj]

                with ep_obj.lock:
                    # don't let them mess up UNAIRED episodes
                    if ep_obj.status == UNAIRED:
                        logger.log(u'Refusing to change status of {episode} because it is UNAIRED'.format
                                   (episode=cur_ep), logger.WARNING)
                        continue

                    snatched_qualities = Quality.SNATCHED + Quality.SNATCHED_PROPER + Quality.SNATCHED_BEST
                    if all([status in Quality.DOWNLOADED,
                            ep_obj.status not in snatched_qualities + Quality.DOWNLOADED + [IGNORED],
                            not os.path.isfile(ep_obj.location)]):
                        logger.log(u'Refusing to change status of {episode} to DOWNLOADED '
                                   u'because it\'s not SNATCHED/DOWNLOADED'.format
                                   (episode=cur_ep), logger.WARNING)
                        continue

                    if all([status == FAILED,
                            ep_obj.status not in snatched_qualities + Quality.DOWNLOADED + Quality.ARCHIVED]):
                        logger.log(u'Refusing to change status of {episode} to FAILED '
                                   u'because it\'s not SNATCHED/DOWNLOADED'.format(episode=cur_ep), logger.WARNING)
                        continue

                    if all([status == WANTED,
                            ep_obj.status in Quality.DOWNLOADED + Quality.ARCHIVED]):
                        logger.log(u'Removing release_name for episode as as episode was changed to WANTED')
                        ep_obj.release_name = ''

                    if ep_obj.manually_searched and status == WANTED:
                        logger.log(u"Resetting 'manually searched' flag as episode was changed to WANTED", logger.DEBUG)
                        ep_obj.manually_searched = False

                    # Only in failed_history we set to FAILED.
                    # We need current snatched quality to log 'quality' column in failed action in history
                    if status != FAILED:
                        ep_obj.status = status

                    # mass add to database
                    sql_l.append(ep_obj.get_sql())

                    trakt_data.append((ep_obj.season, ep_obj.episode))

            data = notifiers.trakt_notifier.trakt_episode_data_generate(trakt_data)

            if app.USE_TRAKT and app.TRAKT_SYNC_WATCHLIST:
                if status in [WANTED, FAILED]:
                    upd = 'Add'
                elif status in [IGNORED, SKIPPED] + Quality.DOWNLOADED + Quality.ARCHIVED:
                    upd = 'Remove'

                logger.log(u'{action} episodes, showid: indexerid {show.indexerid}, Title {show.name} to Watchlist'.format
                           (action=upd, show=series_obj), logger.DEBUG)

                if data:
                    notifiers.trakt_notifier.update_watchlist(series_obj, data_episode=data, update=upd.lower())

            if sql_l:
                main_db_con = db.DBConnection()
                main_db_con.mass_action(sql_l)

        if status == WANTED and not series_obj.paused:
            msg = 'Backlog was automatically started for the following seasons of <b>{show}</b>:<br>'.format(show=series_obj.name)
            msg += '<ul>'

            for season, segment in iteritems(segments):
                cur_backlog_queue_item = BacklogQueueItem(series_obj, segment)
                app.search_queue_scheduler.action.add_item(cur_backlog_queue_item)

                msg += '<li>Season {season}</li>'.format(season=season)
                logger.log(u'Sending backlog for {show} season {season} '
                           u'because some eps were set to wanted'.format
                           (show=series_obj.name, season=season))

            msg += '</ul>'

            if segments:
                ui.notifications.message('Backlog started', msg)
        elif status == WANTED and series_obj.paused:
            logger.log(u'Some episodes were set to wanted, but {show} is paused. '
                       u'Not adding to Backlog until show is unpaused'.format
                       (show=series_obj.name))

        if status == FAILED:
            msg = 'Retrying Search was automatically started for the following season of <b>{show}</b>:<br>'.format(show=series_obj.name)
            msg += '<ul>'

            for season, segment in iteritems(segments):
                cur_failed_queue_item = FailedQueueItem(series_obj, segment)
                app.search_queue_scheduler.action.add_item(cur_failed_queue_item)

                msg += '<li>Season {season}</li>'.format(season=season)
                logger.log(u'Retrying Search for {show} season {season} '
                           u'because some eps were set to failed'.format
                           (show=series_obj.name, season=season))

            msg += '</ul>'

            if segments:
                ui.notifications.message('Retry Search started', msg)

        if direct:
            return json.dumps({
                'result': 'success',
            })
        else:
            return self.redirect('/home/displayShow?indexername={series_obj.indexer_name}&seriesid={series_obj.series_id}'.format(series_obj=series_obj))

    def testRename(self, indexername=None, seriesid=None):
        if not indexername or not seriesid:
            return self._genericMessage('Error', 'You must specify a show')

        series_obj = Show.find_by_id(app.showList, indexer_name_to_id(indexername), seriesid)

        if series_obj is None:
            return self._genericMessage('Error', 'Show not in show list')

        try:
            series_obj.location  # @UnusedVariable
        except ShowDirectoryNotFoundException:
            return self._genericMessage('Error', 'Can\'t rename episodes when the show dir is missing.')

        ep_obj_list = series_obj.get_all_episodes(has_location=True)
        ep_obj_list = [x for x in ep_obj_list if x.location]
        ep_obj_rename_list = []
        for ep_obj in ep_obj_list:
            has_already = False
            for check in ep_obj.related_episodes + [ep_obj]:
                if check in ep_obj_rename_list:
                    has_already = True
                    break
            if not has_already:
                ep_obj_rename_list.append(ep_obj)

        if ep_obj_rename_list:
            ep_obj_rename_list.reverse()

        t = PageTemplate(rh=self, filename='testRename.mako')
        submenu = [{
            'title': 'Edit',
            'path': 'home/editShow?indexername={series_obj.indexer_name}&seriesid={series_obj.series_id}'.format(series_obj=series_obj),
            'icon': 'ui-icon ui-icon-pencil'
        }]

        return t.render(submenu=submenu[::-1], ep_obj_list=ep_obj_rename_list,
                        show=series_obj,
                        controller='home', action='previewRename')

    def doRename(self, indexername=None, seriesid=None, eps=None):
        if not all([indexername, seriesid, eps]):
            error_message = 'You must specify a show and at least one episode'
            return self._genericMessage('Error', error_message)

        series_obj = Show.find_by_id(app.showList, indexer_name_to_id(indexername), seriesid)

        if series_obj is None:
            error_message = 'Error', 'Show not in show list'
            return self._genericMessage('Error', error_message)

        try:
            series_obj.location  # @UnusedVariable
        except ShowDirectoryNotFoundException:
            return self._genericMessage('Error', 'Can\'t rename episodes when the show dir is missing.')

        if eps is None:
            return self.redirect('/home/displayShow?indexername={series_obj.indexer_name}&seriesid={series_obj.series_id}'.format(series_obj=series_obj))

        main_db_con = db.DBConnection()
        for cur_ep in eps.split('|'):

            ep_info = cur_ep.split('x')

            # this is probably the worst possible way to deal with double eps but I've kinda painted myself into a corner here with this stupid database
            ep_result = main_db_con.select(
                b'SELECT location '
                b'FROM tv_episodes '
                b'WHERE indexer = ? AND showid = ? AND season = ? AND episode = ? AND 5=5',
                [indexer_name_to_id(indexername), seriesid, ep_info[0], ep_info[1]])
            if not ep_result:
                logger.log(u'Unable to find an episode for {episode}, skipping'.format
                           (episode=cur_ep), logger.WARNING)
                continue
            related_eps_result = main_db_con.select(
                b'SELECT season, episode '
                b'FROM tv_episodes '
                b'WHERE location = ? AND episode != ?',
                [ep_result[0][b'location'], ep_info[1]]
            )

            root_ep_obj = series_obj.get_episode(ep_info[0], ep_info[1])
            root_ep_obj.related_episodes = []

            for cur_related_ep in related_eps_result:
                related_ep_obj = series_obj.get_episode(cur_related_ep[b'season'], cur_related_ep[b'episode'])
                if related_ep_obj not in root_ep_obj.related_episodes:
                    root_ep_obj.related_episodes.append(related_ep_obj)

            root_ep_obj.rename()

        return self.redirect('/home/displayShow?indexername={series_obj.indexer_name}&seriesid={series_obj.series_id}'.format(series_obj=series_obj))

    def searchEpisode(self, indexername=None, seriesid=None, season=None, episode=None, manual_search=None):
        """Search a ForcedSearch single episode using providers which are backlog enabled."""
        down_cur_quality = 0

        # retrieve the episode object and fail if we can't get one
        series_obj = Show.find_by_id(app.showList, indexer_name_to_id(indexername), seriesid)
        ep_obj = series_obj.get_episode(season, episode)
        if isinstance(ep_obj, str):
            return json.dumps({
                'result': 'failure',
            })

        # make a queue item for it and put it on the queue
        ep_queue_item = ForcedSearchQueueItem(ep_obj.series, [ep_obj], bool(int(down_cur_quality)), bool(manual_search))

        app.forced_search_queue_scheduler.action.add_item(ep_queue_item)

        # give the CPU a break and some time to start the queue
        time.sleep(cpu_presets[app.CPU_PRESET])

        if not ep_queue_item.started and ep_queue_item.success is None:
            return json.dumps({
                'result': 'success',
            })  # I Actually want to call it queued, because the search hasn't been started yet!
        if ep_queue_item.started and ep_queue_item.success is None:
            return json.dumps({
                'result': 'success',
            })
        else:
            return json.dumps({
                'result': 'failure',
            })

    # ## Returns the current ep_queue_item status for the current viewed show.
    # Possible status: Downloaded, Snatched, etc...
    # Returns {'show': 279530, 'episodes' : ['episode' : 6, 'season' : 1, 'searchstatus' : 'queued', 'status' : 'running', 'quality': '4013']
    def getManualSearchStatus(self, indexername=None, seriesid=None):
        indexer_id = indexer_name_to_id(indexername)
        series_obj = Show.find_by_id(app.showList, indexer_id, seriesid)
        episodes = collect_episodes_from_search_thread(series_obj)

        return json.dumps({
            'episodes': episodes,
        })

    def searchEpisodeSubtitles(self, indexername=None, seriesid=None, season=None, episode=None, lang=None):
        # retrieve the episode object and fail if we can't get one
        indexer_id = indexer_name_to_id(indexername)
        series_obj = Show.find_by_id(app.showList, indexer_id, seriesid)
        ep_obj = series_obj.get_episode(season, episode)
        if isinstance(ep_obj, str):
            return json.dumps({
                'result': 'failure',
            })

        try:
            if lang:
                logger.log("Manual re-downloading subtitles for {show} with language {lang}".format
                           (show=ep_obj.series.name, lang=lang))
            new_subtitles = ep_obj.download_subtitles(lang=lang)
        except Exception:
            return json.dumps({
                'result': 'failure',
            })

        if new_subtitles:
            new_languages = [subtitles.name_from_code(code) for code in new_subtitles]
            status = 'New subtitles downloaded: {languages}'.format(languages=', '.join(new_languages))
            result = 'success'
        else:
            new_languages = []
            status = 'No subtitles downloaded'
            result = 'failure'

        ui.notifications.message(ep_obj.series.name, status)
        return json.dumps({
            'result': result,
            'subtitles': ','.join(ep_obj.subtitles),
            'new_subtitles': ','.join(new_languages),
        })

    def manual_search_subtitles(self, indexername=None, seriesid=None, season=None, episode=None, release_id=None, picked_id=None):
        mode = 'downloading' if picked_id else 'searching'
        logger.log('Starting to manual {mode} subtitles'.format(mode=mode))
        try:
            if release_id:
                # Release ID is sent when using postpone
                release = app.RELEASES_IN_PP[int(release_id)]
                seriesid = release['seriesid']
                indexername = release['indexername']
                season = release['season']
                episode = release['episode']
                filepath = release['release']
            else:
                filepath = None

            series_obj = Show.find_by_id(app.showList, indexer_name_to_id(indexername), seriesid)
            ep_obj = series_obj.get_episode(season, episode)
            video_path = filepath or ep_obj.location
            release_name = ep_obj.release_name or os.path.basename(video_path)
        except IndexError:
            ui.notifications.message('Outdated list', 'Please refresh page and try again')
            logger.log('Outdated list. Please refresh page and try again', logger.WARNING)
            return json.dumps({'result': 'failure'})
        except (ValueError, TypeError) as e:
            ui.notifications.message('Error', "Please check logs")
            logger.log('Error while manual {mode} subtitles. Error: {error_msg}'.format
                       (mode=mode, error_msg=e), logger.ERROR)
            return json.dumps({'result': 'failure'})

        if not os.path.isfile(video_path):
            ui.notifications.message(ep_obj.series.name, "Video file no longer exists. Can't search for subtitles")
            logger.log('Video file no longer exists: {video_file}'.format(video_file=video_path), logger.DEBUG)
            return json.dumps({'result': 'failure'})

        if mode == 'searching':
            logger.log("Manual searching subtitles for: {0}".format(release_name))
            found_subtitles = subtitles.list_subtitles(tv_episode=ep_obj, video_path=video_path)
            if found_subtitles:
                ui.notifications.message(ep_obj.series.name, 'Found {} subtitles'.format(len(found_subtitles)))
            else:
                ui.notifications.message(ep_obj.series.name, 'No subtitle found')
            result = 'success' if found_subtitles else 'failure'
            subtitles_result = found_subtitles
        else:
            logger.log("Manual downloading subtitles for: {0}".format(release_name))
            new_manual_subtitle = subtitles.save_subtitle(tv_episode=ep_obj, subtitle_id=picked_id,
                                                          video_path=video_path)
            if new_manual_subtitle:
                ui.notifications.message(ep_obj.series.name,
                                         'Subtitle downloaded: {0}'.format(','.join(new_manual_subtitle)))
            else:
                ui.notifications.message(ep_obj.series.name, 'Failed to download subtitle for {0}'.format(release_name))
            result = 'success' if new_manual_subtitle else 'failure'
            subtitles_result = new_manual_subtitle

        return json.dumps({
            'result': result,
            'release': release_name,
            'subtitles': subtitles_result
        })

    def setSceneNumbering(self, indexername=None, seriesid=None, forSeason=None, forEpisode=None, forAbsolute=None, sceneSeason=None,
                          sceneEpisode=None, sceneAbsolute=None):

        # sanitize:
        forSeason = None if forSeason in ['null', ''] else forSeason
        forEpisode = None if forEpisode in ['null', ''] else forEpisode
        forAbsolute = None if forAbsolute in ['null', ''] else forAbsolute
        sceneSeason = None if sceneSeason in ['null', ''] else sceneSeason
        sceneEpisode = None if sceneEpisode in ['null', ''] else sceneEpisode
        sceneAbsolute = None if sceneAbsolute in ['null', ''] else sceneAbsolute

        indexer_id = indexer_name_to_id(indexername)
        series_obj = Show.find_by_id(app.showList, indexer_id, seriesid)

        # Check if this is an anime, because we can't set the Scene numbering for anime shows
        if series_obj.is_anime and forAbsolute is None:
            return json.dumps({
                'success': False,
                'errorMessage': 'You can\'t use the Scene numbering for anime shows. '
                                'Use the Scene Absolute field, to configure a diverging episode number.',
                'sceneSeason': None,
                'sceneAbsolute': None,
            })
        elif not series_obj.is_anime and (forSeason is None or forEpisode is None):
            return json.dumps({
                'success': False,
                'errorMessage': 'You can\'t use the Scene Absolute for non-anime shows. '
                                'Use the scene field, to configure a diverging episode number.',
                'sceneSeason': None,
                'sceneAbsolute': None,
            })
        elif series_obj.is_anime:
            result = {
                'success': True,
                'forAbsolute': forAbsolute,
            }
        else:
            result = {
                'success': True,
                'forSeason': forSeason,
                'forEpisode': forEpisode,
            }

        # retrieve the episode object and fail if we can't get one
        if series_obj.is_anime:
            ep_obj = series_obj.get_episode(absolute_number=forAbsolute)
        else:
            ep_obj = series_obj.get_episode(forSeason, forEpisode)

        if isinstance(ep_obj, str):
            result.update({
                'success': False,
                'errorMessage': ep_obj,
            })
        elif series_obj.is_anime:
            logger.log(u'Set absolute scene numbering for {show} from {absolute} to {scene_absolute}'.format
                       (show=seriesid, absolute=forAbsolute, scene_absolute=sceneAbsolute), logger.DEBUG)

            forAbsolute = int(forAbsolute)
            if sceneAbsolute is not None:
                sceneAbsolute = int(sceneAbsolute)

            set_scene_numbering(series_obj, absolute_number=forAbsolute, sceneAbsolute=sceneAbsolute)
        else:
            logger.log(u'setEpisodeSceneNumbering for {show} from {season}x{episode} to {scene_season}x{scene_episode}'.format
                       (show=series_obj.indexerid, season=forSeason, episode=forEpisode,
                        scene_season=sceneSeason, scene_episode=sceneEpisode), logger.DEBUG)

            forSeason = int(forSeason)
            forEpisode = int(forEpisode)
            if sceneSeason is not None:
                sceneSeason = int(sceneSeason)
            if sceneEpisode is not None:
                sceneEpisode = int(sceneEpisode)

            set_scene_numbering(
                series_obj, season=forSeason, episode=forEpisode,
                sceneSeason=sceneSeason, sceneEpisode=sceneEpisode
            )

        if series_obj.is_anime:
            sn = get_scene_absolute_numbering(series_obj, forAbsolute)
            if sn:
                result['sceneAbsolute'] = sn
            else:
                result['sceneAbsolute'] = None
        else:
            sn = get_scene_numbering(series_obj, forSeason, forEpisode)
            if sn:
                (result['sceneSeason'], result['sceneEpisode']) = sn
            else:
                (result['sceneSeason'], result['sceneEpisode']) = (None, None)

        return json.dumps(result)

    def retryEpisode(self, indexername, seriesid, season, episode, down_cur_quality=0):
        # retrieve the episode object and fail if we can't get one
        indexer_id = indexer_name_to_id(indexername)
        series_obj = Show.find_by_id(app.showList, indexer_id, seriesid)

        ep_obj = series_obj.get_episode(season, episode)
        if isinstance(ep_obj, str):
            return json.dumps({
                'result': 'failure',
            })

        # make a queue item for it and put it on the queue
        ep_queue_item = FailedQueueItem(ep_obj.series, [ep_obj], bool(int(down_cur_quality)))  # pylint: disable=no-member
        app.forced_search_queue_scheduler.action.add_item(ep_queue_item)

        if not ep_queue_item.started and ep_queue_item.success is None:
            return json.dumps(
                {'result': 'success',
                 })  # Search has not been started yet!
        if ep_queue_item.started and ep_queue_item.success is None:
            return json.dumps({
                'result': 'success',
            })
        else:
            return json.dumps({
                'result': 'failure',
            })

    @staticmethod
    def fetch_releasegroups(series_name):
        """Api route for retrieving anidb release groups for an anime show."""
        logger.log(u'ReleaseGroups: {show}'.format(show=series_name), logger.INFO)
        try:
            groups = get_release_groups_for_anime(series_name)
            logger.log(u'ReleaseGroups: {groups}'.format(groups=groups), logger.INFO)
        except AnidbAdbaConnectionException as error:
            logger.log(u'Unable to get ReleaseGroups: {error}'.format(error=error), logger.DEBUG)
        else:
            return json.dumps({
                'result': 'success',
                'groups': groups,
            })

        return json.dumps({
            'result': 'failure',
        })<|MERGE_RESOLUTION|>--- conflicted
+++ resolved
@@ -58,11 +58,7 @@
     ShowDirectoryNotFoundException,
     ex,
 )
-<<<<<<< HEAD
-from medusa.helpers.anidb import get_release_groups_for_anime
-=======
 from medusa.helpers.anidb import get_release_groups_for_anime, set_up_anidb_connection, short_group_names
->>>>>>> d63285f9
 from medusa.indexers.indexer_api import indexerApi
 from medusa.indexers.indexer_exceptions import (
     IndexerException,
@@ -1487,12 +1483,8 @@
                 whitelist = series_obj.release_groups.whitelist
                 blacklist = series_obj.release_groups.blacklist
 
-<<<<<<< HEAD
-                if not anidb_failed:
-=======
                 groups = []
                 if set_up_anidb_connection() and not anidb_failed:
->>>>>>> d63285f9
                     try:
                         anime_release_groups = get_release_groups_for_anime(series_obj.name)
                     except AnidbAdbaConnectionException as e:
@@ -1505,14 +1497,9 @@
                 scene_exceptions = get_scene_exceptions(series_obj)
 
             if series_obj.is_anime:
-<<<<<<< HEAD
                 return t.render(show=show, scene_exceptions=scene_exceptions, groups=anime_release_groups, whitelist=whitelist,
-                                blacklist=blacklist, title='Edit Show', header='Edit Show', controller='home', action='editShow')
-=======
-                return t.render(show=show, scene_exceptions=scene_exceptions, groups=groups, whitelist=whitelist,
                                 blacklist=blacklist, title='Edit Show', header='Edit Show', controller='home',
                                 action='editShow')
->>>>>>> d63285f9
             else:
                 return t.render(show=show, scene_exceptions=scene_exceptions, title='Edit Show', header='Edit Show',
                                 controller='home', action='editShow')
