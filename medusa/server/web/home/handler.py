--- conflicted
+++ resolved
@@ -762,74 +762,6 @@
 
         t = PageTemplate(rh=self, filename='index.mako')
 
-<<<<<<< HEAD
-        submenu = [{
-            'title': 'Edit',
-            'path': 'home/editShow?indexername={series_obj.indexer_name}&seriesid={series_obj.series_id}'.format(series_obj=series_obj),
-            'icon': 'ui-icon ui-icon-pencil',
-        }]
-
-        if not app.show_queue_scheduler.action.isBeingAdded(series_obj):
-            if not app.show_queue_scheduler.action.isBeingUpdated(series_obj):
-                submenu.append({
-                    'title': 'Resume' if series_obj.paused else 'Pause',
-                    'path': 'home/togglePause?indexername={series_obj.indexer_name}&seriesid={series_obj.series_id}'.format(series_obj=series_obj),
-                    'icon': 'ui-icon ui-icon-{state}'.format(state='play' if series_obj.paused else 'pause'),
-                })
-                submenu.append({
-                    'title': 'Remove',
-                    'path': 'home/deleteShow?indexername={series_obj.indexer_name}&seriesid={series_obj.series_id}'.format(series_obj=series_obj),
-                    'class': 'removeshow',
-                    'confirm': True,
-                    'icon': 'ui-icon ui-icon-trash',
-                })
-                submenu.append({
-                    'title': 'Re-scan files',
-                    'path': 'home/refreshShow?indexername={series_obj.indexer_name}&seriesid={series_obj.series_id}'.format(series_obj=series_obj),
-                    'icon': 'ui-icon ui-icon-refresh',
-                })
-                submenu.append({
-                    'title': 'Force Full Update',
-                    'path': 'home/updateShow?indexername={series_obj.indexer_name}&seriesid={series_obj.series_id}'.format(series_obj=series_obj),
-                    'icon': 'ui-icon ui-icon-transfer-e-w',
-                })
-                submenu.append({
-                    'title': 'Update show in KODI',
-                    'path': 'home/updateKODI?indexername={series_obj.indexer_name}&seriesid={series_obj.series_id}'.format(series_obj=series_obj),
-                    'requires': self.haveKODI(),
-                    'icon': 'menu-icon-kodi',
-                })
-                submenu.append({
-                    'title': 'Update show in Emby',
-                    'path': 'home/updateEMBY?indexername={series_obj.indexer_name}&seriesid={series_obj.series_id}'.format(series_obj=series_obj),
-                    'requires': self.haveEMBY(),
-                    'icon': 'menu-icon-emby',
-                })
-                submenu.append({
-                    'title': 'Preview Rename',
-                    'path': 'home/testRename?indexername={series_obj.indexer_name}&seriesid={series_obj.series_id}'.format(series_obj=series_obj),
-                    'icon': 'ui-icon ui-icon-tag',
-                })
-
-                if app.USE_SUBTITLES and not app.show_queue_scheduler.action.isBeingSubtitled(
-                        series_obj) and series_obj.subtitles:
-                    submenu.append({
-                        'title': 'Download Subtitles',
-                        'path': 'home/subtitleShow?indexername={series_obj.indexer_name}&seriesid={series_obj.series_id}'.format(series_obj=series_obj),
-                        'icon': 'menu-icon-backlog',
-                    })
-=======
-        main_db_con = db.DBConnection()
-        sql_results = main_db_con.select(
-            'SELECT * '
-            'FROM tv_episodes '
-            'WHERE indexer = ? AND showid = ? AND season >= ? '
-            'ORDER BY season DESC, episode DESC',
-            [series_obj.indexer, series_obj.series_id, min_season]
-        )
-
-        t = PageTemplate(rh=self, filename='displayShow.mako')
->>>>>>> 0d814bd7
 
         indexer_id = int(series_obj.indexer)
         series_id = int(series_obj.series_id)
@@ -851,15 +783,6 @@
         })
 
         return t.render(
-<<<<<<< HEAD
-            submenu=submenu[::-1],
-=======
-            show=series_obj, sql_results=sql_results, ep_cats=ep_cats,
-            scene_numbering=get_scene_numbering_for_show(series_obj),
-            xem_numbering=get_xem_numbering_for_show(series_obj, refresh_data=False),
-            scene_absolute_numbering=get_scene_absolute_numbering_for_show(series_obj),
-            xem_absolute_numbering=get_xem_absolute_numbering_for_show(series_obj),
->>>>>>> 0d814bd7
             controller='home', action='displayShow',
         )
 
@@ -1630,20 +1553,20 @@
         # @TODO: Merge this with the other PUT commands for /api/v2/show/{id}
         if not all([showSlug, eps, status]):
             error_message = 'You must specify a show and at least one episode'
-            ui.notifications.error('Error', error_message)
-            return json.dumps({
-                'result': 'error',
+                ui.notifications.error('Error', error_message)
+                return json.dumps({
+                    'result': 'error',
                 'message': error_message
-            })
+                })
 
         status = int(status)
         if status not in statusStrings:
             error_message = 'Invalid status'
-            ui.notifications.error('Error', error_message)
-            return json.dumps({
-                'result': 'error',
+                ui.notifications.error('Error', error_message)
+                return json.dumps({
+                    'result': 'error',
                 'message': error_message
-            })
+                })
 
         identifier = SeriesIdentifier.from_slug(showSlug)
         if not identifier:
@@ -1657,11 +1580,11 @@
         series_obj = Series.find_by_identifier(identifier)
         if not series_obj:
             error_message = 'Error', 'Show not in show list'
-            ui.notifications.error('Error', error_message)
-            return json.dumps({
-                'result': 'error',
+                ui.notifications.error('Error', error_message)
+                return json.dumps({
+                    'result': 'error',
                 'message': error_message
-            })
+                })
 
         segments = {}
         trakt_data = []
@@ -1795,10 +1718,10 @@
             if segments:
                 ui.notifications.message('Retry Search started', msg)
 
-        return json.dumps({
-            'result': 'success',
+            return json.dumps({
+                'result': 'success',
             'message': ''
-        })
+            })
 
     def testRename(self, indexername=None, seriesid=None):
         if not indexername or not seriesid:
