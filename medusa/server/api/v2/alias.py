--- conflicted
+++ resolved
@@ -23,20 +23,7 @@
 
     def get(self, identifier, path_param):
         """Query scene_exception information."""
-<<<<<<< HEAD
-        cache_db_con = db.DBConnection()
-        sql_base = (b'SELECT '
-                    b'  exception_id, '
-                    b'  indexer, '
-                    b'  indexer_id, '
-                    b'  show_name, '
-                    b'  season, '
-                    b'  custom, '
-                    b'  episode_search_template, '
-                    b'  season_search_template '
-                    b'FROM scene_exceptions ')
-=======
-        cache_db_con = db.DBConnection('cache.db')
+        main_db_con = db.DBConnection()
         sql_base = ('SELECT '
                     '  exception_id, '
                     '  indexer, '
@@ -45,7 +32,6 @@
                     '  season, '
                     '  custom '
                     'FROM scene_exceptions ')
->>>>>>> bdd18d49
         sql_where = []
         params = []
 
@@ -68,13 +54,8 @@
                 return self._bad_request('Invalid type')
 
             if series_identifier:
-<<<<<<< HEAD
-                sql_where.append(b'indexer')
-                sql_where.append(b'series_id')
-=======
                 sql_where.append('indexer')
-                sql_where.append('indexer_id')
->>>>>>> bdd18d49
+                sql_where.append('series_id')
                 params += [series_identifier.indexer.id, series_identifier.id]
 
             if season is not None:
@@ -86,17 +67,17 @@
                 params += [1]
 
             if episode_search_template is not None:
-                sql_where.append(b'episode_search_template')
+                sql_where.append('episode_search_template')
                 params += [episode_search_template]
 
             if season_search_template is not None:
-                sql_where.append(b'season_search_template')
+                sql_where.append('season_search_template')
                 params += [season_search_template]
 
         if sql_where:
             sql_base += ' WHERE ' + ' AND '.join([where + ' = ? ' for where in sql_where])
 
-        sql_results = cache_db_con.select(sql_base, params)
+        sql_results = main_db_con.select(sql_base, params)
 
         data = []
         for item in sql_results:
