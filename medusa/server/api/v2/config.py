--- conflicted
+++ resolved
@@ -543,13 +543,8 @@
         section_data['layout']['schedule'] = app.COMING_EPS_LAYOUT
         section_data['layout']['history'] = app.HISTORY_LAYOUT
         section_data['layout']['home'] = app.HOME_LAYOUT
-<<<<<<< HEAD
-        section_data['layout']['show'] = NonEmptyDict()
-
-=======
         section_data['layout']['show'] = {}
-        section_data['layout']['show']['allSeasons'] = bool(app.DISPLAY_ALL_SEASONS)
->>>>>>> 0d814bd7
+
         section_data['layout']['show']['specials'] = bool(app.DISPLAY_SHOW_SPECIALS)
         section_data['layout']['show']['showListOrder'] = app.SHOW_LIST_ORDER
 
