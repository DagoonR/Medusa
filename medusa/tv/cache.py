--- conflicted
+++ resolved
@@ -252,22 +252,10 @@
         results = []
         try:
             for item in manual_data:
-<<<<<<< HEAD
-                logger.log(
-                    'Adding to cache item found in'
-                    ' manual search: {0}'.format(item.name),
-                    logger.DEBUG
-                )
+                log.debug('Adding to cache item found in manual search: {0}',
+                          item.name)
                 result = self.add_cache_entry(item.name, item.url, item.seeders, item.leechers, item.size,
                                               item.pubdate, item.detail_url)
-=======
-                log.debug('Adding to cache item found in manual search: {0}',
-                          item.name)
-                result = self.add_cache_entry(
-                    item.name, item.url, item.seeders,
-                    item.leechers, item.size, item.pubdate
-                )
->>>>>>> ebdacab6
                 if result is not None:
                     results.append(result)
         except Exception as error:
@@ -419,20 +407,10 @@
             # Store proper_tags as proper1|proper2|proper3
             proper_tags = '|'.join(parse_result.proper_tags)
 
-<<<<<<< HEAD
             # Store release detail url
             detail_url = detail_url
 
-            logger.log(
-                'Added RSS item: [{0}] to cache: [{1}]'.format(
-                    name, self.provider_id
-                ),
-                logger.DEBUG
-            )
-
-=======
-            log.debug('Added RSS item: {0} to cache: {1}', name, self.provider_id)
->>>>>>> ebdacab6
+            log.debug("Added RSS item: '{0}' to cache: {1}", name, self.provider_id)
             return [
                 b'INSERT OR REPLACE INTO [{name}] '
                 b'   (name, season, episodes, indexerid, url, '
