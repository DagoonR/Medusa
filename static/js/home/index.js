MEDUSA.home.index = function() {
    // Resets the tables sorting, needed as we only use a single call for both tables in tablesorter
    $('.resetsorting').on('click', function() {
        $('table').trigger('filterReset');
    });

    // Handle filtering in the poster layout
    $('#filterShowName').on('input', _.debounce(function() { // eslint-disable-line no-undef
        $('.show-grid').isotope({
            filter: function() {
                var name = $(this).attr('data-name').toLowerCase();
                return name.indexOf($('#filterShowName').val().toLowerCase()) > -1;
            }
        });
    }, 500));

    var imgLazyLoad = new LazyLoad({
        // example of options object -> see options section
        threshold: 500
    });

    function resizePosters(newSize) {
        var fontSize;
        var logoWidth;
        var borderRadius;
        var borderWidth;
        if (newSize < 125) { // small
            borderRadius = 3;
            borderWidth = 4;
        } else if (newSize < 175) { // medium
            fontSize = 9;
            logoWidth = 40;
            borderRadius = 4;
            borderWidth = 5;
        } else { // large
            fontSize = 11;
            logoWidth = 50;
            borderRadius = 6;
            borderWidth = 6;
        }

        // If there's a poster popup, remove it before resizing
        $('#posterPopup').remove();

        if (fontSize === undefined) {
            $('.show-details').hide();
        } else {
            $('.show-details').show();
            $('.show-dlstats, .show-quality').css('fontSize', fontSize);
            $('.show-network-image').css('width', logoWidth);
        }

        $('.show-container').css({
            width: newSize,
            borderWidth: borderWidth,
            borderRadius: borderRadius
        });
    }

    var posterSize;
    if (typeof (Storage) !== 'undefined') {
        posterSize = parseInt(localStorage.getItem('posterSize'), 10);
    }
    if (typeof (posterSize) !== 'number' || isNaN(posterSize)) {
        posterSize = 188;
    }
    resizePosters(posterSize);

    $('#posterSizeSlider').slider({
        min: 75,
        max: 250,
        value: posterSize,
        change: function(e, ui) {
            if (typeof (Storage) !== 'undefined') {
                localStorage.setItem('posterSize', ui.value);
            }
            resizePosters(ui.value);
            $('.show-grid').isotope('layout');
        }
    });

    // This needs to be refined to work a little faster.
    $('.progressbar').each(function() {
        var percentage = $(this).data('progress-percentage');
        var classToAdd = percentage === 100 ? 100 : percentage > 80 ? 80 : percentage > 60 ? 60 : percentage > 40 ? 40 : 20; // eslint-disable-line no-nested-ternary
        $(this).progressbar({
            value: percentage
        });
        if ($(this).data('progress-text')) {
            $(this).append('<div class="progressbarText" title="' + $(this).data('progress-tip') + '">' + $(this).data('progress-text') + '</div>');
        }
        $(this).find('.ui-progressbar-value').addClass('progress-' + classToAdd);
    });

    $('img#network').on('error', function() {
        $(this).parent().text($(this).attr('alt'));
        $(this).remove();
    });

    $('#showListTableShows:has(tbody tr), #showListTableAnime:has(tbody tr)').tablesorter({
        debug: false,
        sortList: [[7, 1], [2, 0]],
        textExtraction: (function() {
            return {
                0: function(node) { return $(node).find('time').attr('datetime'); }, // eslint-disable-line brace-style
                1: function(node) { return $(node).find('time').attr('datetime'); }, // eslint-disable-line brace-style
                3: function(node) { return $(node).find('span').prop('title').toLowerCase(); }, // eslint-disable-line brace-style
                4: function(node) { return $(node).find('a[data-indexer-name]').attr('data-indexer-name'); }, // eslint-disable-line brace-style
                5: function(node) { return $(node).find('span').text().toLowerCase(); }, // eslint-disable-line brace-style
                6: function(node) { return $(node).find('span:first').text(); }, // eslint-disable-line brace-style
                7: function(node) { return $(node).data('show-size'); }, // eslint-disable-line brace-style
                8: function(node) { return $(node).find('img').attr('alt'); }, // eslint-disable-line brace-style
                10: function(node) { return $(node).find('img').attr('alt'); } // eslint-disable-line brace-style
            };
        })(),
        widgets: ['saveSort', 'zebra', 'stickyHeaders', 'filter', 'columnSelector'],
        headers: {
            0: {sorter: 'realISODate'},
            1: {sorter: 'realISODate'},
            2: {sorter: 'loadingNames'},
            4: {sorter: 'text'},
            5: {sorter: 'quality'},
            6: {sorter: 'eps'},
            7: {sorter: 'digit'},
            8: {filter: 'parsed'},
            10: {filter: 'parsed'}
        },
        widgetOptions: {
            filter_columnFilters: true, // eslint-disable-line camelcase
            filter_hideFilters: true, // eslint-disable-line camelcase
            filter_saveFilters: true, // eslint-disable-line camelcase
            filter_functions: { // eslint-disable-line camelcase
                5: function(e, n, f) { // eslint-disable-line complexity
                    var test = false;
                    var pct = Math.floor((n % 1) * 1000);
                    if (f === '') {
                        test = true;
                    } else {
                        var result = f.match(/(<|<=|>=|>)\s+(\d+)/i);
                        if (result) {
                            if (result[1] === '<') {
                                if (pct < parseInt(result[2], 10)) {
                                    test = true;
                                }
                            } else if (result[1] === '<=') {
                                if (pct <= parseInt(result[2], 10)) {
                                    test = true;
                                }
                            } else if (result[1] === '>=') {
                                if (pct >= parseInt(result[2], 10)) {
                                    test = true;
                                }
                            } else if (result[1] === '>') {
                                if (pct > parseInt(result[2], 10)) {
                                    test = true;
                                }
                            }
                        }

                        result = f.match(/(\d+)\s(-|to)\s+(\d+)/i);
                        if (result) {
                            if ((result[2] === '-') || (result[2] === 'to')) {
                                if ((pct >= parseInt(result[1], 10)) && (pct <= parseInt(result[3], 10))) {
                                    test = true;
                                }
                            }
                        }

                        result = f.match(/(=)?\s?(\d+)\s?(=)?/i);
                        if (result) {
                            if ((result[1] === '=') || (result[3] === '=')) {
                                if (parseInt(result[2], 10) === pct) {
                                    test = true;
                                }
                            }
                        }

                        if (!isNaN(parseFloat(f)) && isFinite(f)) {
                            if (parseInt(f, 10) === pct) {
                                test = true;
                            }
                        }
                    }
                    return test;
                }
            },
            columnSelector_mediaquery: false // eslint-disable-line camelcase
        },
        sortStable: true,
        sortAppend: [[2, 0]]
    })
    .bind('sortEnd',function(e, t){
        imgLazyLoad.handleScroll();
    })
    .bind('filterEnd',function(e, t){
        imgLazyLoad.handleScroll();
    });

    $('.show-grid').imagesLoaded(function() {
        $('.loading-spinner').hide();
        $('.show-grid').show().isotope({
            itemSelector: '.show-container',
            sortBy: MEDUSA.config.posterSortby,
            sortAscending: MEDUSA.config.posterSortdir,
            layoutMode: 'masonry',
            masonry: {
                isFitWidth: true
            },
            getSortData: {
                name: function(itemElem) {
                    var name = $(itemElem).attr('data-name') || '';
                    return (MEDUSA.config.sortArticle ? name : name.replace(/^((?:The|A|An)\s)/i, '')).toLowerCase();
                },
                network: '[data-network]',
                date: function(itemElem) {
                    var date = $(itemElem).attr('data-date');
                    return (date.length && parseInt(date, 10)) || Number.POSITIVE_INFINITY;
                },
                progress: function(itemElem) {
                    var progress = $(itemElem).attr('data-progress');
                    return (progress.length && parseInt(progress, 10)) || Number.NEGATIVE_INFINITY;
                },
                indexer: function(itemElem) {
                    var indexer = $(itemElem).attr('data-indexer');
                    if (indexer === undefined) {
                        return Number.NEGATIVE_INFINITY;
                    }
                    return (indexer.length && parseInt(indexer, 10)) || Number.NEGATIVE_INFINITY;
                }
            }
        }).on('layoutComplete arrangeComplete removeComplete', function () {
            imgLazyLoad.update();
            imgLazyLoad.handleScroll();
        });

        // When posters are small enough to not display the .show-details
        // table, display a larger poster when hovering.
        var posterHoverTimer = null;
        $('.show-container').on('mouseenter', function() {
            var poster = $(this);
            if (poster.find('.show-details').css('display') !== 'none') {
                return;
            }
            posterHoverTimer = setTimeout(function() {
                posterHoverTimer = null;
                $('#posterPopup').remove();
                var popup = poster.clone().attr({
                    id: 'posterPopup'
                });
                var origLeft = poster.offset().left;
                var origTop = poster.offset().top;
                popup.css({
                    position: 'absolute',
                    margin: 0,
                    top: origTop,
                    left: origLeft
                });
                popup.find('.show-details').show();
                popup.on('mouseleave', function() {
                    $(this).remove();
                });
                popup.css({zIndex: '9999'});
                popup.appendTo('body');

                var height = 438;
                var width = 250;
                var newTop = (origTop + (poster.height() / 2)) - (height / 2);
                var newLeft = (origLeft + (poster.width() / 2)) - (width / 2);

                // Make sure the popup isn't outside the viewport
                var margin = 5;
                var scrollTop = $(window).scrollTop();
                var scrollLeft = $(window).scrollLeft();
                var scrollBottom = scrollTop + $(window).innerHeight();
                var scrollRight = scrollLeft + $(window).innerWidth();
                if (newTop < scrollTop + margin) {
                    newTop = scrollTop + margin;
                }
                if (newLeft < scrollLeft + margin) {
                    newLeft = scrollLeft + margin;
                }
                if (newTop + height + margin > scrollBottom) {
                    newTop = scrollBottom - height - margin;
                }
                if (newLeft + width + margin > scrollRight) {
                    newLeft = scrollRight - width - margin;
                }

                popup.animate({
                    top: newTop,
                    left: newLeft,
                    width: 250,
                    height: 438
                });
            }, 300);
        }).on('mouseleave', function() {
            if (posterHoverTimer !== null) {
                clearTimeout(posterHoverTimer);
            }
        });
        imgLazyLoad.update();
        imgLazyLoad.handleScroll();
    });

    $('#postersort').on('change', function() {
        $('.show-grid').isotope({sortBy: $(this).val()});
        $.get($(this).find('option[value=' + $(this).val() + ']').attr('data-sort'));
    });

    $('#postersortdirection').on('change', function() {
        $('.show-grid').isotope({sortAscending: ($(this).val() === 'true')});
        $.get($(this).find('option[value=' + $(this).val() + ']').attr('data-sort'));
    });

    $('#popover').popover({
        placement: 'bottom',
        html: true, // required if content has HTML
        content: '<div id="popover-target"></div>'
    }).on('shown.bs.popover', function() { // bootstrap popover event triggered when the popover opens
        // call this function to copy the column selection code into the popover
        $.tablesorter.columnSelector.attachTo($('#showListTableShows'), '#popover-target');
        if (MEDUSA.config.animeSplitHome) {
            $.tablesorter.columnSelector.attachTo($('#showListTableAnime'), '#popover-target');
        }
    });

<<<<<<< HEAD
    $('.show-option .show-layout').on('change', function(){
=======
    $('.show-option select').on('change', function() {
>>>>>>> c321e4d9
        api.patch('config', {
            layout: {
                home: $(this).val()
            }
        }).then(function(response) {
            log.info(response);
            window.location.reload();
        }).catch(function(err) {
            log.info(err);
        });
    });

    $('#showRootDir').on('change', function() {
        api.patch('config', {
            showsRoot: {
                id: $(this).val()
            }
        }).then(function(response) {
            log.info(response);
            window.location.reload();
        }).catch(function(err) {
            log.info(err);
        });
    });
};<|MERGE_RESOLUTION|>--- conflicted
+++ resolved
@@ -324,11 +324,7 @@
         }
     });
 
-<<<<<<< HEAD
-    $('.show-option .show-layout').on('change', function(){
-=======
-    $('.show-option select').on('change', function() {
->>>>>>> c321e4d9
+    $('.show-option .show-layout').on('change', function() {
         api.patch('config', {
             layout: {
                 home: $(this).val()
