--- conflicted
+++ resolved
@@ -13,15 +13,9 @@
     "test-api": "dredd --config dredd/dredd.yml"
   },
   "devDependencies": {
-<<<<<<< HEAD
-    "dredd": "11.0.3",
-    "execa": "1.0.0",
-    "yargs": "13.2.2"
+    "dredd": "11.1.4"
   },
   "dependencies": {
     "vue-good-table": "2.16.3"
-=======
-    "dredd": "11.1.4"
->>>>>>> 0d814bd7
   }
 }